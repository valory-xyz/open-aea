--- conflicted
+++ resolved
@@ -21,14 +21,7 @@
 
 import os
 
-<<<<<<< HEAD
 from aea.crypto.ethereum import EthereumCrypto
-=======
-from web3 import Web3
-
-from aea.crypto.ethereum import EthereumCrypto
-
->>>>>>> f30568e7
 from ..conftest import ROOT_DIR
 
 PRIVATE_KEY_PATH = os.path.join(ROOT_DIR, "/tests/data/eth_private_key.txt")
