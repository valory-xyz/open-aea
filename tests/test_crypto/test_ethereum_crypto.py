--- conflicted
+++ resolved
@@ -50,13 +50,7 @@
 def test_sign_transaction():
     """Test the signing function for the eth_crypto."""
     account = EthereumCrypto(PRIVATE_KEY_PATH)
-<<<<<<< HEAD
     sign_bytes = account.sign_transaction(b'hello')
     assert len(sign_bytes) > 0, "The len(signature) must not be 0"
     recovered_addr = account.recover_from_hash(b'hello', signature=sign_bytes)
-    assert recovered_addr == account.address, "Failed to recover the correct address."
-=======
-    tx = Web3.solidityKeccak(["bytes"], [b"hello"])
-    sign_bytes = account.sign_transaction(tx)
-    assert len(sign_bytes) > 0, "The len(signature) must not be 0"
->>>>>>> cf42f346
+    assert recovered_addr == account.address, "Failed to recover the correct address."