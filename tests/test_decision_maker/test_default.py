--- conflicted
+++ resolved
@@ -48,7 +48,6 @@
     Terms,
 )
 from aea.identity.base import Identity
-<<<<<<< HEAD
 from aea.protocols.base import Message
 from aea.protocols.signing.dialogues import SigningDialogue
 from aea.protocols.signing.dialogues import SigningDialogues as BaseSigningDialogues
@@ -56,19 +55,10 @@
 from aea.protocols.state_update.dialogues import StateUpdateDialogue
 from aea.protocols.state_update.dialogues import (
     StateUpdateDialogues as BaseStateUpdateDialogues,
-=======
-from aea.multiplexer import Multiplexer
-from aea.protocols.default.message import DefaultMessage
-
-from tests.conftest import (
-    AUTHOR,
-    CUR_PATH,
-    _make_dummy_connection,
->>>>>>> e8c2d18f
 )
 from aea.protocols.state_update.message import StateUpdateMessage
 
-from ..conftest import CUR_PATH
+from tests.conftest import CUR_PATH
 
 
 class SigningDialogues(BaseSigningDialogues):
