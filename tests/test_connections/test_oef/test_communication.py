--- conflicted
+++ resolved
@@ -21,9 +21,8 @@
 import logging
 import os
 import time
-from queue import Queue
+from threading import Thread
 from typing import cast
-from threading import Thread
 from unittest import mock
 
 import pytest
@@ -518,7 +517,6 @@
         mailbox.connect()
         mailbox.disconnect()
 
-<<<<<<< HEAD
     @pytest.mark.asyncio
     async def test_oef_connect(self):
         """Test the OEFConnection."""
@@ -526,19 +524,18 @@
         assert not con.is_established
         with pytest.raises(ConnectionError):
             await con.connect()
-=======
-    def test_oef_connect(self):
-        """Test the OEFConnection with a wrong address."""
-        con = OEFConnection(public_key="pk", oef_addr="this_is_not_an_address")
-        assert not con.connection_status.is_connected
-        connection_thread = Thread(target=con.connect)
-        connection_thread.start()
-        time.sleep(2.0)
-        assert not con.connection_status.is_connected
-        con._stopped = True
-        con._core.stop()
-        connection_thread.join()
->>>>>>> b88bbb27
+
+    # def test_oef_connect(self):
+    #     """Test the OEFConnection with a wrong address."""
+    #     con = OEFConnection(public_key="pk", oef_addr="this_is_not_an_address")
+    #     assert not con.connection_status.is_connected
+    #     connection_thread = Thread(target=con.connect)
+    #     connection_thread.start()
+    #     time.sleep(2.0)
+    #     assert not con.connection_status.is_connected
+    #     con._stopped = True
+    #     con._core.stop()
+    #     connection_thread.join()
 
     def test_oef_from_config(self):
         """Test the Connection from config File."""
