--- conflicted
+++ resolved
@@ -89,13 +89,6 @@
         incoming_message = self.build_incoming_message_for_skill_dialogue(
             dialogue=http_dialogue,
             performative=HttpMessage.Performative.RESPONSE,
-<<<<<<< HEAD
-            status_code=200,
-            status_text="",
-            headers="",
-            version="",
-            body=b"",
-=======
             version="",
             status_code=200,
             status_text="",
@@ -128,7 +121,6 @@
             status_text="",
             headers="",
             body=b"{}",
->>>>>>> b94b6273
         )
 
         # handle message with logging
@@ -153,19 +145,11 @@
         incoming_message = self.build_incoming_message_for_skill_dialogue(
             dialogue=http_dialogue,
             performative=HttpMessage.Performative.RESPONSE,
-<<<<<<< HEAD
+            version="",
             status_code=200,
             status_text="",
             headers="",
-            version="",
-            body=self.data,
-=======
-            version="",
-            status_code=200,
-            status_text="",
-            headers="",
             body=b'{"fetch-ai":{}}',
->>>>>>> b94b6273
         )
 
         # handle message with logging
@@ -201,12 +185,8 @@
 
         # after
         mock_logger.assert_any_call(
-<<<<<<< HEAD
-            logging.INFO, "updating shared_state with received data=b'some_body'!",
-=======
             logging.INFO,
             "received http request with method=get, url=some_url and body=b''",
->>>>>>> b94b6273
         )
 
         # check that outbox contains the http response prometheus metric update messages
