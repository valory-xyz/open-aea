--- conflicted
+++ resolved
@@ -25,11 +25,7 @@
 
 import pytest
 
-<<<<<<< HEAD
-=======
 from aea.common import Address
-from aea.helpers.dialogue.base import Dialogue
->>>>>>> 5096b2a8
 from aea.helpers.transaction.base import RawMessage, RawTransaction, State
 from aea.mail.base import Envelope
 from aea.multiplexer import ConnectionStatus
