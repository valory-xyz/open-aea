# -*- coding: utf-8 -*-
# ------------------------------------------------------------------------------
#
#   Copyright 2018-2019 Fetch.AI Limited
#
#   Licensed under the Apache License, Version 2.0 (the "License");
#   you may not use this file except in compliance with the License.
#   You may obtain a copy of the License at
#
#       http://www.apache.org/licenses/LICENSE-2.0
#
#   Unless required by applicable law or agreed to in writing, software
#   distributed under the License is distributed on an "AS IS" BASIS,
#   WITHOUT WARRANTIES OR CONDITIONS OF ANY KIND, either express or implied.
#   See the License for the specific language governing permissions and
#   limitations under the License.
#
# ------------------------------------------------------------------------------

"""Tests for the webhook connection and channel."""

import asyncio
import logging
import subprocess  # nosec
import time

# from unittest import mock
# from unittest.mock import Mock
#
# from aiohttp import web  # type: ignore
#
# from multidict import CIMultiDict, CIMultiDictProxy  # type: ignore

import pytest

# from yarl import URL  # type: ignore

from packages.fetchai.connections.webhook.connection import WebhookConnection

from ....conftest import (
    get_host,
    get_unused_tcp_port,
)

logger = logging.getLogger(__name__)


@pytest.mark.asyncio
class TestWebhookConnect:
    """Tests the webhook connection's 'connect' functionality."""

    @classmethod
    def setup_class(cls):
        """Initialise the class."""
        cls.address = get_host()
        cls.port = get_unused_tcp_port()
        cls.agent_address = "some string"

        cls.webhook_connection = WebhookConnection(
            address=cls.agent_address,
            webhook_address=cls.address,
            webhook_port=cls.port,
            webhook_url_path="/webhooks/topic/{topic}/",
        )
        cls.webhook_connection.loop = asyncio.get_event_loop()

    async def test_initialization(self):
        """Test the initialisation of the class."""
        assert self.webhook_connection.address == self.agent_address

    @pytest.mark.asyncio
    async def test_connection(self):
        """Test the connect functionality of the webhook connection."""
        await self.webhook_connection.connect()
        assert self.webhook_connection.connection_status.is_connected is True


@pytest.mark.asyncio
class TestWebhookDisconnection:
    """Tests the webhook connection's 'disconnect' functionality."""

    @classmethod
    def setup_class(cls):
        """Initialise the class."""
        cls.address = get_host()
        cls.port = get_unused_tcp_port()
        cls.agent_address = "some string"

        cls.webhook_connection = WebhookConnection(
            address=cls.agent_address,
            webhook_address=cls.address,
            webhook_port=cls.port,
            webhook_url_path="/webhooks/topic/{topic}/",
        )
        cls.webhook_connection.loop = asyncio.get_event_loop()

    @pytest.mark.asyncio
    async def test_disconnect(self):
        """Test the disconnect functionality of the webhook connection."""
        await self.webhook_connection.connect()
        assert self.webhook_connection.connection_status.is_connected is True

        await self.webhook_connection.disconnect()
        assert self.webhook_connection.connection_status.is_connected is False


# ToDo: testing webhooks received
# @pytest.mark.asyncio
# async def test_webhook_receive():
#     """Test the receive functionality of the webhook connection."""
#     admin_address = "127.0.0.1"
#     admin_port = 8051
#     webhook_address = "127.0.0.1"
#     webhook_port = 8052
<<<<<<< HEAD
#
=======
>>>>>>> d6cac147
#     agent_address = "some agent address"
#
#     webhook_connection = WebhookConnection(
#         address=agent_address,
#         webhook_address=webhook_address,
#         webhook_port=webhook_port,
#         webhook_url_path="/webhooks/topic/{topic}/",
#     )
#     webhook_connection.loop = asyncio.get_event_loop()
#     await webhook_connection.connect()
#
#     # # Start an aries agent process
#     # process = start_aca(admin_address, admin_port)
#
#     received_webhook_envelop = await webhook_connection.receive()
#     logger.info(received_webhook_envelop)
<<<<<<< HEAD
#
#     # webhook_request_mock = Mock()
#     # webhook_request_mock.method = "POST"
#     # webhook_request_mock.url = URL(val="some url")
#     # webhook_request_mock.version = (1, 1)
#     # webhook_request_mock.headers = CIMultiDictProxy(CIMultiDict(a="Ali"))
#     # webhook_request_mock.body = b"some body"
=======

#     webhook_request_mock = Mock()
#     webhook_request_mock.method = "POST"
#     webhook_request_mock.url = URL(val="some url")
#     webhook_request_mock.version = (1, 1)
#     webhook_request_mock.headers = CIMultiDictProxy(CIMultiDict(a="Ali"))
#     webhook_request_mock.body = b"some body"
>>>>>>> d6cac147
#
#     # with mock.patch.object(web.Request, "__init__", return_value=webhook_request_mock):
#     #     received_webhook_envelop = await webhook_connection.receive()
#     #     logger.info(received_webhook_envelop)
#
#     # process.terminate()


def start_aca(admin_address: str, admin_port: int):
    process = subprocess.Popen(  # nosec
        [
            "aca-py",
            "start",
            "--admin",
            admin_address,
            str(admin_port),
            "--admin-insecure-mode",
            "--inbound-transport",
            "http",
            "0.0.0.0",
            "8000",
            "--outbound-transport",
            "http",
            "--webhook-url",
            "http://127.0.0.1:8052/webhooks",
        ]
    )
    time.sleep(4.0)
    return process<|MERGE_RESOLUTION|>--- conflicted
+++ resolved
@@ -112,10 +112,6 @@
 #     admin_port = 8051
 #     webhook_address = "127.0.0.1"
 #     webhook_port = 8052
-<<<<<<< HEAD
-#
-=======
->>>>>>> d6cac147
 #     agent_address = "some agent address"
 #
 #     webhook_connection = WebhookConnection(
@@ -127,20 +123,13 @@
 #     webhook_connection.loop = asyncio.get_event_loop()
 #     await webhook_connection.connect()
 #
+#
+#
 #     # # Start an aries agent process
 #     # process = start_aca(admin_address, admin_port)
 #
 #     received_webhook_envelop = await webhook_connection.receive()
 #     logger.info(received_webhook_envelop)
-<<<<<<< HEAD
-#
-#     # webhook_request_mock = Mock()
-#     # webhook_request_mock.method = "POST"
-#     # webhook_request_mock.url = URL(val="some url")
-#     # webhook_request_mock.version = (1, 1)
-#     # webhook_request_mock.headers = CIMultiDictProxy(CIMultiDict(a="Ali"))
-#     # webhook_request_mock.body = b"some body"
-=======
 
 #     webhook_request_mock = Mock()
 #     webhook_request_mock.method = "POST"
@@ -148,11 +137,10 @@
 #     webhook_request_mock.version = (1, 1)
 #     webhook_request_mock.headers = CIMultiDictProxy(CIMultiDict(a="Ali"))
 #     webhook_request_mock.body = b"some body"
->>>>>>> d6cac147
 #
-#     # with mock.patch.object(web.Request, "__init__", return_value=webhook_request_mock):
-#     #     received_webhook_envelop = await webhook_connection.receive()
-#     #     logger.info(received_webhook_envelop)
+#     with mock.patch.object(web.Request, "__init__", return_value=webhook_request_mock):
+#         received_webhook_envelop = await webhook_connection.receive()
+#         logger.info(received_webhook_envelop)
 #
 #     # process.terminate()
 
