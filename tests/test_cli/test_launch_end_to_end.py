# -*- coding: utf-8 -*-
# ------------------------------------------------------------------------------
#
#   Copyright 2018-2019 Fetch.AI Limited
#
#   Licensed under the Apache License, Version 2.0 (the "License");
#   you may not use this file except in compliance with the License.
#   You may obtain a copy of the License at
#
#       http://www.apache.org/licenses/LICENSE-2.0
#
#   Unless required by applicable law or agreed to in writing, software
#   distributed under the License is distributed on an "AS IS" BASIS,
#   WITHOUT WARRANTIES OR CONDITIONS OF ANY KIND, either express or implied.
#   See the License for the specific language governing permissions and
#   limitations under the License.
#
# ------------------------------------------------------------------------------
"""This test module contains the tests for the `aea launch` sub-command."""
import json
import os
import sys
import uuid

import pytest

from aea.test_tools.test_cases import AEATestCaseMany

from tests.common.pexpect_popen import PexpectWrapper


class TestLaunchEndToEnd(AEATestCaseMany):
    """Perform aea launch end to end test."""

    key = "seller_service"
    value = None

    registration_agent_connection = {
        "delegate_uri": "127.0.0.1:11011",
        "entry_peers": [],
        "ledger_id": "fetchai",
        "local_uri": "127.0.0.1:9011",
        "log_file": "libp2p_node.log",
        "public_uri": "127.0.0.1:9011",
    }

    search_agent_connection = {
        "delegate_uri": "127.0.0.1:11012",
        "entry_peers": [],
        "ledger_id": "fetchai",
        "local_uri": "127.0.0.1:9012",
        "log_file": "libp2p_node.log",
        "public_uri": "127.0.0.1:9012",
    }

    @pytest.mark.integration
    def test_end_to_end(self):
        """Perform end to end test with simple register/search agents."""
        registration_agent_name = "registration_agent"
        self.value = uuid.uuid4().hex
        self.fetch_agent(
            "fetchai/simple_service_registration",
            agent_name=registration_agent_name,
            is_local=True,
        )

        self.run_cli_command(
            "config",
            "set",
            "vendor.fetchai.connections.p2p_libp2p.config",
            "--type",
            "dict",
            json.dumps(self.registration_agent_connection),
            cwd=registration_agent_name,
        )
        self.run_cli_command(
            "config",
            "set",
            "vendor.fetchai.skills.simple_service_registration.models.strategy.args.service_data",
            "--type",
            "dict",
            json.dumps({"key": self.key, "value": self.value}),
            cwd=registration_agent_name,
        )
        self.run_cli_command(
            "config",
            "set",
            "vendor.fetchai.connections.soef.config.token_storage_path",
            os.path.join(self.t, registration_agent_name, "soef_key.txt"),
            cwd=registration_agent_name,
        )

        search_agent_name = "search_agent"
        self.fetch_agent(
            "fetchai/simple_service_search",
            agent_name=search_agent_name,
            is_local=True,
        )
        self.run_cli_command(
            "config",
            "set",
            "vendor.fetchai.connections.p2p_libp2p.config",
            "--type",
            "dict",
            json.dumps(self.search_agent_connection),
            cwd=search_agent_name,
        )
        self.run_cli_command(
            "config",
            "set",
            "vendor.fetchai.skills.simple_service_search.models.strategy.args.search_query",
            "--type",
            "dict",
            json.dumps(
                {
                    "constraint_type": "==",
                    "search_key": self.key,
                    "search_value": self.value,
                }
            ),
            cwd=search_agent_name,
        )
        self.run_cli_command(
            "config",
            "set",
            "vendor.fetchai.skills.simple_service_search.behaviours.service_search.args.tick_interval",
            "--type",
            "int",
            "2",
            cwd=search_agent_name,
        )
        self.run_cli_command(
<<<<<<< HEAD
            "build", cwd=registration_agent_name,
        )
        self.run_cli_command(
            "build", cwd=search_agent_name,
=======
            "config",
            "set",
            "vendor.fetchai.connections.soef.config.token_storage_path",
            os.path.join(self.t, search_agent_name, "soef_key.txt"),
            cwd=search_agent_name,
>>>>>>> bb96767d
        )

        proc = PexpectWrapper(  # nosec
            [
                sys.executable,
                "-m",
                "aea.cli",
                "-v",
                "DEBUG",
                "launch",
                registration_agent_name,
                search_agent_name,
            ],
            env=os.environ,
            maxread=10000,
            encoding="utf-8",
            logfile=sys.stdout,
        )
        try:
            proc.expect_all(
                [f"[{search_agent_name}] found number of agents=1, search_response"],
                timeout=30,
            )
        finally:
            proc.control_c()
            proc.expect("Exit cli. code: 0", timeout=30)<|MERGE_RESOLUTION|>--- conflicted
+++ resolved
@@ -130,18 +130,17 @@
             cwd=search_agent_name,
         )
         self.run_cli_command(
-<<<<<<< HEAD
-            "build", cwd=registration_agent_name,
-        )
-        self.run_cli_command(
-            "build", cwd=search_agent_name,
-=======
             "config",
             "set",
             "vendor.fetchai.connections.soef.config.token_storage_path",
             os.path.join(self.t, search_agent_name, "soef_key.txt"),
             cwd=search_agent_name,
->>>>>>> bb96767d
+        )
+        self.run_cli_command(
+            "build", cwd=registration_agent_name,
+        )
+        self.run_cli_command(
+            "build", cwd=search_agent_name,
         )
 
         proc = PexpectWrapper(  # nosec
