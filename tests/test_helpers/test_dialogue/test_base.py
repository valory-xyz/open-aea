--- conflicted
+++ resolved
@@ -309,7 +309,6 @@
             self.dialogue._try_get_message(self.valid_message_1_by_self.message_id)
             == self.valid_message_1_by_self
         )
-        valid_initial_msg.counterparty = self.opponent_address
 
         assert (
             self.dialogue._try_get_message(self.valid_message_2_by_other.message_id)
@@ -855,37 +854,22 @@
         new_label = DialogueLabel(
             (str(1), str(2)), self.valid_message_1_by_self.to, self.agent_address
         )
-<<<<<<< HEAD
-        with pytest.raises(AEAEnforceError):
+        with pytest.raises(AEAEnforceError) as cm:
             self.dialogue.update_dialogue_label(new_label)
-=======
-        with pytest.raises(AssertionError) as cm:
+        assert str(cm.value) == "Dialogue label cannot be updated."
+
+        assert self.dialogue.dialogue_label != new_label
+
+    def test_update_dialogue_label_negative_invalid_input_label(self):
+        """Negative test for the 'update_dialogue_label' method: input dialogue label's dialogue reference is invalid."""
+        self.dialogue._update(self.valid_message_1_by_self)
+
+        new_label = DialogueLabel(
+            (str(2), ""), self.valid_message_1_by_self.to, self.agent_address
+        )
+        with pytest.raises(AEAEnforceError) as cm:
             self.dialogue._update_dialogue_label(new_label)
         assert str(cm.value) == "Dialogue label cannot be updated."
->>>>>>> d895ad87
-
-        assert self.dialogue.dialogue_label != new_label
-
-    def test_update_dialogue_label_negative_invalid_input_label(self):
-        """Negative test for the 'update_dialogue_label' method: input dialogue label's dialogue reference is invalid."""
-        self.dialogue._update(self.valid_message_1_by_self)
-
-        new_label = DialogueLabel(
-            (str(2), ""), self.valid_message_1_by_self.to, self.agent_address
-        )
-<<<<<<< HEAD
-        try:
-            self.dialogue.update_dialogue_label(new_label)
-            result = True
-        except AEAEnforceError:
-            result = False
-
-        assert not result
-=======
-        with pytest.raises(AssertionError) as cm:
-            self.dialogue._update_dialogue_label(new_label)
-        assert str(cm.value) == "Dialogue label cannot be updated."
->>>>>>> d895ad87
         assert self.dialogue.dialogue_label != new_label
 
     def test_interleave(self):
