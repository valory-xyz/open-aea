# -*- coding: utf-8 -*-
# ------------------------------------------------------------------------------
#
#   Copyright 2018-2019 Fetch.AI Limited
#
#   Licensed under the Apache License, Version 2.0 (the "License");
#   you may not use this file except in compliance with the License.
#   You may obtain a copy of the License at
#
#       http://www.apache.org/licenses/LICENSE-2.0
#
#   Unless required by applicable law or agreed to in writing, software
#   distributed under the License is distributed on an "AS IS" BASIS,
#   WITHOUT WARRANTIES OR CONDITIONS OF ANY KIND, either express or implied.
#   See the License for the specific language governing permissions and
#   limitations under the License.
#
# ------------------------------------------------------------------------------
"""This module contains the tests for the protocol generator."""

import inspect
import logging
import os
import shutil
import tempfile
<<<<<<< HEAD
from unittest import TestCase, mock

import yaml

from aea.configurations.base import ProtocolSpecification
from aea.configurations.loader import ConfigLoader
from aea.protocols.generator import (
    ProtocolGenerator,
    _specification_type_to_python_type,
    _union_sub_type_to_protobuf_variable_name,
=======
import time
from threading import Thread
from typing import Optional

import pytest

import yaml

from aea import AEA_DIR
from aea.aea import AEA
from aea.configurations.base import ProtocolConfig, ProtocolId, PublicId
from aea.crypto.fetchai import FETCHAI
from aea.crypto.helpers import FETCHAI_PRIVATE_KEY_FILE
from aea.crypto.ledger_apis import LedgerApis
from aea.crypto.wallet import Wallet
from aea.identity.base import Identity
from aea.mail.base import Envelope
from aea.protocols.base import Message, Protocol
from aea.registries.base import Resources
from aea.skills.base import Handler, Skill, SkillContext

from packages.fetchai.connections.oef.connection import OEFConnection

from tests.data.generator.two_party_negotiation.message import (  # type: ignore
    TwoPartyNegotiationMessage,
)
from tests.data.generator.two_party_negotiation.serialization import (  # type: ignore
    TwoPartyNegotiationSerializer,
>>>>>>> 565c89c3
)

from ..common.click_testing import CliRunner

logger = logging.getLogger("aea")
logging.basicConfig(level=logging.INFO)

CUR_PATH = os.path.dirname(inspect.getfile(inspect.currentframe()))  # type: ignore
HOST = "127.0.0.1"
PORT = 10000


class TestGenerateProtocol:
    """Test that the generating a protocol works correctly in correct preconditions."""

    @pytest.fixture(autouse=True)
    def _start_oef_node(self, network_node):
        """Start an oef node."""

    @classmethod
    def setup_class(cls):
        """Set the test up."""
        cls.runner = CliRunner()
        cls.agent_name = "agent_1"
        cls.cwd = os.getcwd()
        cls.t = tempfile.mkdtemp()
        os.chdir(cls.t)

    def test_generated_protocol_serialisation(self):
        """Test that a generated protocol's serialisation + deserialisation work correctly."""
        # create a message
        message = TwoPartyNegotiationMessage(
            message_id=1,
            dialogue_reference=(str(0), ""),
            target=0,
            performative=TwoPartyNegotiationMessage.Performative.ACCEPT,
        )

        # serialise the message
        encoded_message_in_bytes = TwoPartyNegotiationSerializer().encode(message)

        # deserialise the message
        decoded_message = TwoPartyNegotiationSerializer().decode(
            encoded_message_in_bytes
        )

        # Compare the original message with the serialised+deserialised message
        assert decoded_message.message_id == message.message_id
        assert decoded_message.dialogue_reference == message.dialogue_reference
        assert decoded_message.dialogue_reference[0] == message.dialogue_reference[0]
        assert decoded_message.dialogue_reference[1] == message.dialogue_reference[1]
        assert decoded_message.target == message.target
        assert decoded_message.performative == message.performative

    def test_generated_protocol_end_to_end(self):
        """Test that a generated protocol could be used in exchanging messages between two agents."""
        # AEA components
        ledger_apis = LedgerApis({}, FETCHAI)

        wallet_1 = Wallet({FETCHAI: FETCHAI_PRIVATE_KEY_FILE})
        wallet_2 = Wallet({FETCHAI: FETCHAI_PRIVATE_KEY_FILE})

        identity_1 = Identity(
            name="my_aea_1",
            address=wallet_1.addresses.get(FETCHAI),
            default_address_key=FETCHAI,
        )
        identity_2 = Identity(
            name="my_aea_2",
            address=wallet_2.addresses.get(FETCHAI),
            default_address_key=FETCHAI,
        )

        oef_connection_1 = OEFConnection(
            address=identity_1.address, oef_addr=HOST, oef_port=PORT
        )
        oef_connection_2 = OEFConnection(
            address=identity_2.address, oef_addr=HOST, oef_port=PORT
        )

        resources_1 = Resources()
        resources_2 = Resources()

        # add generated protocols to resources
        generated_protocol_configuration = ProtocolConfig.from_json(
            yaml.safe_load(
                open(
                    os.path.join(
                        self.cwd,
                        "tests",
                        "data",
                        "generator",
                        "two_party_negotiation",
                        "protocol.yaml",
                    )
                )
            )
        )
        generated_protocol = Protocol(
            TwoPartyNegotiationMessage.protocol_id,
            TwoPartyNegotiationSerializer(),
            generated_protocol_configuration,
        )
        resources_1.protocol_registry.register(
            TwoPartyNegotiationMessage.protocol_id, generated_protocol
        )
        resources_2.protocol_registry.register(
            TwoPartyNegotiationMessage.protocol_id, generated_protocol
        )

        # create AEAs
        aea_1 = AEA(identity_1, [oef_connection_1], wallet_1, ledger_apis, resources_1)
        aea_2 = AEA(identity_2, [oef_connection_2], wallet_2, ledger_apis, resources_2)

        # message 1
        message = TwoPartyNegotiationMessage(
            message_id=1,
            dialogue_reference=(str(0), ""),
            target=0,
            performative=TwoPartyNegotiationMessage.Performative.ACCEPT,
        )
        encoded_message_in_bytes = TwoPartyNegotiationSerializer().encode(message)
        envelope = Envelope(
            to=identity_2.address,
            sender=identity_1.address,
            protocol_id=TwoPartyNegotiationMessage.protocol_id,
            message=encoded_message_in_bytes,
        )
        # message 2
        message_2 = TwoPartyNegotiationMessage(
            message_id=2,
            dialogue_reference=(str(0), ""),
            target=1,
            performative=TwoPartyNegotiationMessage.Performative.DECLINE,
        )
        encoded_message_2_in_bytes = TwoPartyNegotiationSerializer().encode(message_2)

        # add handlers to AEA resources
        agent_1_handler = Agent1Handler(
            skill_context=SkillContext(aea_1.context), name="fake_skill"
        )
        resources_1.handler_registry.register(
            (
                PublicId.from_str("fetchai/fake_skill:0.1.0"),
                TwoPartyNegotiationMessage.protocol_id,
            ),
            agent_1_handler,
        )
        agent_2_handler = Agent2Handler(
            encoded_messsage=encoded_message_2_in_bytes,
            skill_context=SkillContext(aea_2.context),
            name="fake_skill",
        )
        resources_2.handler_registry.register(
            (
                PublicId.from_str("fetchai/fake_skill:0.1.0"),
                TwoPartyNegotiationMessage.protocol_id,
            ),
            agent_2_handler,
        )

        # add error skill to AEAs
        error_skill_1 = Skill.from_dir(
            os.path.join(AEA_DIR, "skills", "error"), aea_1.context
        )
        resources_1.add_skill(error_skill_1)

        error_skill_2 = Skill.from_dir(
            os.path.join(AEA_DIR, "skills", "error"), aea_2.context
        )
        resources_2.add_skill(error_skill_2)

        # Start threads
        t_1 = Thread(target=aea_1.start)
        t_2 = Thread(target=aea_2.start)
        try:
            t_1.start()
            t_2.start()
            time.sleep(1.0)
            aea_1.outbox.put(envelope)
            time.sleep(5.0)
            assert (
                agent_2_handler.handled_message.message_id == message.message_id
            ), "Message from Agent 1 to 2: message ids do not match"
            assert (
                agent_2_handler.handled_message.dialogue_reference
                == message.dialogue_reference
            ), "Message from Agent 1 to 2: dialogue references do not match"
            assert (
                agent_2_handler.handled_message.dialogue_reference[0]
                == message.dialogue_reference[0]
            ), "Message from Agent 1 to 2: dialogue reference[0]s do not match"
            assert (
                agent_2_handler.handled_message.dialogue_reference[1]
                == message.dialogue_reference[1]
            ), "Message from Agent 1 to 2: dialogue reference[1]s do not match"
            assert (
                agent_2_handler.handled_message.target == message.target
            ), "Message from Agent 1 to 2: targets do not match"
            assert (
                agent_2_handler.handled_message.performative == message.performative
            ), "Message from Agent 1 to 2: performatives do not match"

            assert (
                agent_1_handler.handled_message.message_id == message_2.message_id
            ), "Message from Agent 1 to 2: dialogue references do not match"
            assert (
                agent_1_handler.handled_message.dialogue_reference
                == message_2.dialogue_reference
            ), "Message from Agent 2 to 1: dialogue references do not match"
            assert (
                agent_1_handler.handled_message.dialogue_reference[0]
                == message_2.dialogue_reference[0]
            ), "Message from Agent 2 to 1: dialogue reference[0]s do not match"
            assert (
                agent_1_handler.handled_message.dialogue_reference[1]
                == message_2.dialogue_reference[1]
            ), "Message from Agent 2 to 1: dialogue reference[1]s do not match"
            assert (
                agent_1_handler.handled_message.target == message_2.target
            ), "Message from Agent 2 to 1: targets do not match"
            assert (
                agent_1_handler.handled_message.performative == message_2.performative
            ), "Message from Agent 2 to 1: performatives do not match"
            time.sleep(2.0)
        finally:
            aea_1.stop()
            aea_2.stop()
            t_1.join()
            t_2.join()

    # def test_generated_protocol_1_agent(self):
    #     """Test that a generated protocol could be used in exchanging messages between two agents."""
    #     # create agent
    #     result = self.runner.invoke(
    #         cli, [*CLI_LOG_OPTION, "create", self.agent_name], standalone_mode=False
    #     )
    #     assert result.exit_code == 0
    #     agent_dir_path = os.path.join(self.t, self.agent_name)
    #     os.chdir(agent_dir_path)
    #
    #     # copy protocol to the agent
    #     packages_src = os.path.join(self.cwd, "tests", "data", "generator", "two_party_negotiation")
    #     packages_dst = os.path.join(agent_dir_path, "protocols", "two_party_negotiation")
    #     shutil.copytree(packages_src, packages_dst)
    #
    #     # add protocol to the agent's config
    #     aea_config_path = Path(self.t, self.agent_name, DEFAULT_AEA_CONFIG_FILE)
    #     aea_config = AgentConfig.from_json(yaml.safe_load(open(aea_config_path)))
    #     aea_config.protocols = [
    #         "fetchai/default:0.1.0",
    #         "fetchai/two_party_negotiation:0.1.0",
    #     ]
    #     yaml.safe_dump(aea_config.json, open(aea_config_path, "w"))
    #
    #     try:
    #         # run the agent
    #         process = subprocess.Popen(  # nosec
    #             [sys.executable, "-m", "aea.cli", "run"],
    #             stdout=subprocess.PIPE,
    #             env=os.environ.copy(),
    #         )
    #         time.sleep(2.0)
    #
    #         # create a message
    #         message = TwoPartyNegotiationMessage(
    #             message_id=1,
    #             dialogue_reference=(str(0), ""),
    #             target=0,
    #             performative=TwoPartyNegotiationMessage.Performative.ACCEPT,
    #         )
    #
    #         # serialise the message
    #         encoded_message_in_bytes = TwoPartyNegotiationSerializer().encode(message)
    #
    #         # deserialise the message
    #         decoded_message = TwoPartyNegotiationSerializer().decode(encoded_message_in_bytes)
    #
    #         # Compare the original message with the serialised+deserialised message
    #         assert decoded_message.message_id == message.message_id
    #         assert decoded_message.dialogue_reference == message.dialogue_reference
    #         assert decoded_message.dialogue_reference[0] == message.dialogue_reference[0]
    #         assert decoded_message.dialogue_reference[1] == message.dialogue_reference[1]
    #         assert decoded_message.target == message.target
    #         assert decoded_message.performative == message.performative
    #
    #         time.sleep(2.0)
    #     finally:
    #         process.send_signal(signal.SIGINT)
    #         process.wait(timeout=20)
    #         if not process.returncode == 0:
    #             poll = process.poll()
    #             if poll is None:
    #                 process.terminate()
    #                 process.wait(2)
    #
    #         os.chdir(self.t)
    #         result = self.runner.invoke(
    #             cli, [*CLI_LOG_OPTION, "delete", self.agent_name], standalone_mode=False
    #         )
    #         assert result.exit_code == 0
    #
    # def test_generated_protocol_2_agents(self):
    #     """Test that a generated protocol could be used in exchanging messages between two agents."""
    #     # add packages folder
    #     packages_src = os.path.join(self.cwd, "tests", "data", "generator", "two_party_negotiation")
    #     packages_dst = os.path.join(self.t, "packages", "fetchai", "protocols", "two_party_negotiation")
    #     shutil.copytree(packages_src, packages_dst)
    #
    #     # create agent
    #     result = self.runner.invoke(
    #         cli, [*CLI_LOG_OPTION, "create", self.agent_name], standalone_mode=False
    #     )
    #     assert result.exit_code == 0
    #     agent_dir_path = os.path.join(self.t, self.agent_name)
    #     os.chdir(agent_dir_path)
    #
    #     # add protocol
    #     result = self.runner.invoke(
    #         cli,
    #         [*CLI_LOG_OPTION, "add", "protocol", "fetchai/two_party_negotiation:0.1.0"],
    #         standalone_mode=False,
    #     )
    #     assert result.exit_code == 0
    #
    #     # import pdb; pdb.set_trace()
    #
    #     try:
    #         # run the agent
    #         process = subprocess.Popen(  # nosec
    #             [sys.executable, "-m", "aea.cli", "run"],
    #             stdout=subprocess.PIPE,
    #             env=os.environ.copy(),
    #         )
    #         time.sleep(2.0)
    #
    #         # create a message
    #         message = TwoPartyNegotiationMessage(
    #             message_id=1,
    #             dialogue_reference=(str(0), ""),
    #             target=0,
    #             performative=TwoPartyNegotiationMessage.Performative.ACCEPT,
    #         )
    #
    #         # serialise the message
    #         encoded_message_in_bytes = TwoPartyNegotiationSerializer().encode(message)
    #
    #         # deserialise the message
    #         decoded_message = TwoPartyNegotiationSerializer().decode(encoded_message_in_bytes)
    #
    #         # Compare the original message with the serialised+deserialised message
    #         assert decoded_message.message_id == message.message_id
    #         assert decoded_message.dialogue_reference == message.dialogue_reference
    #         assert decoded_message.dialogue_reference[0] == message.dialogue_reference[0]
    #         assert decoded_message.dialogue_reference[1] == message.dialogue_reference[1]
    #         assert decoded_message.target == message.target
    #         assert decoded_message.performative == message.performative
    #
    #         time.sleep(2.0)
    #     finally:
    #         process.send_signal(signal.SIGINT)
    #         process.wait(timeout=20)
    #         if not process.returncode == 0:
    #             poll = process.poll()
    #             if poll is None:
    #                 process.terminate()
    #                 process.wait(2)
    #
    #         os.chdir(self.t)
    #         result = self.runner.invoke(
    #             cli, [*CLI_LOG_OPTION, "delete", self.agent_name], standalone_mode=False
    #         )
    #         assert result.exit_code == 0

    @classmethod
    def teardown_class(cls):
        """Tear the test down."""
        os.chdir(cls.cwd)
        try:
            pass
            shutil.rmtree(cls.t)
        except (OSError, IOError):
            pass


<<<<<<< HEAD
class SpecificationTypeToPythonTypeTestCase(TestCase):
    """Test case for _specification_type_to_python_type method."""

    def test__specification_type_to_python_type_unsupported_type(self):
        """Test _specification_type_to_python_type method unsupported type."""
        with self.assertRaises(TypeError):
            _specification_type_to_python_type("unsupported_type")


@mock.patch(
    "aea.protocols.generator._get_sub_types_of_compositional_types", return_value=[1, 2]
)
class UnionSubTypeToProtobufVariableNameTestCase(TestCase):
    """Test case for _union_sub_type_to_protobuf_variable_name method."""

    def test__union_sub_type_to_protobuf_variable_name_tuple(self, mock):
        """Test _union_sub_type_to_protobuf_variable_name method tuple."""
        _union_sub_type_to_protobuf_variable_name("content_name", "Tuple")
        mock.assert_called_once()


class ProtocolGeneratorTestCase(TestCase):
    """Test case for ProtocolGenerator class."""

    def setUp(self):
        protocol_specification = mock.Mock()
        protocol_specification.name = "name"
        ProtocolGenerator._setup = mock.Mock()
        self.protocol_generator = ProtocolGenerator(protocol_specification)

    def test__custom_types_classes_str_positive(self):
        """Test _custom_types_classes_str method positive result."""
        self.protocol_generator._custom_types_classes_str()

    @mock.patch(
        "aea.protocols.generator._get_sub_types_of_compositional_types",
        return_value=["Tuple"],
    )
    def test__includes_custom_type_positive(self, *mocks):
        """Test _includes_custom_type method positive result."""
        pass  # TODO: finish this test

    @mock.patch("aea.protocols.generator.get_indent_str")
    @mock.patch(
        "aea.protocols.generator._get_sub_types_of_compositional_types",
        return_value=["Tuple", "FrozenSet"],
    )
    def test__check_content_type_str_tuple(self, *mocks):
        """Test _check_content_type_str method tuple."""
        no_of_indents = 1
        content_name = "name"
        content_type = (
            "Union[str, Dict[str, int], FrozenSet[DataModel, int], Dict[str, float]]"
        )
        self.protocol_generator._check_content_type_str(
            no_of_indents, content_name, content_type
        )
        # TODO: finish this test


# class TestCases(TestCase):
#     """Test class for the light protocol generator."""
#
#     def test_all_custom_data_types(self):
#         """Test all custom data types."""
#         test_protocol_specification_path = os.path.join(CUR_PATH, "data", "all_custom.yaml")
#         test_protocol_template = ProtocolTemplate(test_protocol_specification_path)
#         test_protocol_template.load()
#         test_protocol_generator = ProtocolGenerator(test_protocol_template, 'tests')
#         test_protocol_generator.generate()
#
#         from two_party_negotiation_protocol.message import TwoPartyNegotiationMessage
#         from two_party_negotiation_protocol.serialization import TwoPartyNegotiationSerializer
#         from two_party_negotiation_protocol.message import DataModel
#         from two_party_negotiation_protocol.message import Signature
#
#         data_model = DataModel()
#         signature = Signature()
#         content_list = [data_model, signature]
#
#         message = TwoPartyNegotiationMessage(message_id=5, target=4, performative="propose", contents=content_list)
#         print(str.format("message is {}", message))
#         message.check_consistency()
#         serialized_message = TwoPartyNegotiationSerializer().encode(msg=message)
#         print(str.format("serialized message is {}", serialized_message))
#         deserialised_message = TwoPartyNegotiationSerializer().decode(obj=serialized_message)
#         print(str.format("deserialized message is {}", deserialised_message))
#
#         assert message == deserialised_message, "Failure"
#
#     def test_correct_functionality(self):
#         """End to end test of functionality."""
#         test_protocol_specification_path = os.path.join(CUR_PATH, "data", "correct_spec.yaml")
#         test_protocol_template = ProtocolTemplate(test_protocol_specification_path)
#         test_protocol_template.load()
#         test_protocol_generator = ProtocolGenerator(test_protocol_template, 'tests')
#         test_protocol_generator.generate()
#
#         from two_party_negotiation_protocol.message import TwoPartyNegotiationMessage
#         from two_party_negotiation_protocol.serialization import TwoPartyNegotiationSerializer
#         from two_party_negotiation_protocol.message import DataModel
#
#         data_model = DataModel()
#         content_list = [data_model, 10.5]
#
#         message = TwoPartyNegotiationMessage(message_id=5, target=4, performative="propose", contents=content_list)
#         print(str.format("message is {}", message))
#         message.check_consistency()
#         serialized_message = TwoPartyNegotiationSerializer().encode(msg=message)
#         print(str.format("serialized message is {}", serialized_message))
#         deserialised_message = TwoPartyNegotiationSerializer().decode(obj=serialized_message)
#         print(str.format("deserialized message is {}", deserialised_message))
#
#         assert message == deserialised_message, "Failure"
#
#     def test_missing_name(self):
#         """Test missing name handling."""
#         test_protocol_specification_path = os.path.join(CUR_PATH, "data", "missing_name.yaml")
#         test_protocol_template = ProtocolTemplate(test_protocol_specification_path)
#
#         self.assertRaises(ProtocolSpecificationParseError, test_protocol_template.load)
#
#     def test_missing_description(self):
#         """Test missing description handling."""
#         test_protocol_specification_path = os.path.join(CUR_PATH, "data", "missing_description.yaml")
#         test_protocol_template = ProtocolTemplate(test_protocol_specification_path)
#
#         assert test_protocol_template.load(), "Failure"
#
#     def test_missing_speech_acts(self):
#         """Test missing speech acts handling."""
#         test_protocol_specification_path = os.path.join(CUR_PATH, "data", "missing_speech_acts.yaml")
#         test_protocol_template = ProtocolTemplate(test_protocol_specification_path)
#
#         self.assertRaises(ProtocolSpecificationParseError, test_protocol_template.load)
#
#     def test_extra_fields(self):
#         """Test extra fields handling."""
#         test_protocol_specification_path = os.path.join(CUR_PATH, "data", "extra_fields.yaml")
#         test_protocol_template = ProtocolTemplate(test_protocol_specification_path)
#
#         assert test_protocol_template.load(), "Failure"
#
#     def test_one_document(self):
#         """Test one document handling."""
#         test_protocol_specification_path = os.path.join(CUR_PATH, "data", "one_document.yaml")
#         test_protocol_template = ProtocolTemplate(test_protocol_specification_path)
#
#         self.assertRaises(ProtocolSpecificationParseError, test_protocol_template.load)
#
#     def test_wrong_speech_act_type_sequence_performatives(self):
#         """Test wrong speech act handling."""
#         test_protocol_specification_path = os.path.join(CUR_PATH, "data", "wrong_speech_act_type_sequence_performatives.yaml")
#         test_protocol_template = ProtocolTemplate(test_protocol_specification_path)
#
#         self.assertRaises(ProtocolSpecificationParseError, test_protocol_template.load)
#
#     def test_wrong_speech_act_type_dictionary_contents(self):
#         """Test wrong speech act dictionary contents handling."""
#         test_protocol_specification_path = os.path.join(CUR_PATH, "data", "wrong_speech_act_type_dictionary_contents.yaml")
#         test_protocol_template = ProtocolTemplate(test_protocol_specification_path)
#
#         self.assertRaises(ProtocolSpecificationParseError, test_protocol_template.load)
=======
class Agent1Handler(Handler):
    """The handler for agent 1."""

    SUPPORTED_PROTOCOL = (
        TwoPartyNegotiationMessage.protocol_id
    )  # type: Optional[ProtocolId]

    def __init__(self, **kwargs):
        """Initialize the handler."""
        super().__init__(**kwargs)
        self.kwargs = kwargs
        self.handled_message = None

    def setup(self) -> None:
        """Implement the setup for the handler."""
        pass

    def handle(self, message: Message) -> None:
        """
        Implement the reaction to a message.

        :param message: the message
        :return: None
        """
        self.handled_message = message

    def teardown(self) -> None:
        """
        Implement the handler teardown.

        :return: None
        """


class Agent2Handler(Handler):
    """The handler for agent 2."""

    SUPPORTED_PROTOCOL = (
        TwoPartyNegotiationMessage.protocol_id
    )  # type: Optional[ProtocolId]

    def __init__(self, encoded_messsage, **kwargs):
        """Initialize the handler."""
        print("inside handler's initialisation method for agent 2")
        super().__init__(**kwargs)
        self.kwargs = kwargs
        self.handled_message = None
        self.encoded_message_2_in_bytes = encoded_messsage

    def setup(self) -> None:
        """Implement the setup for the handler."""
        pass

    def handle(self, message: Message) -> None:
        """
        Implement the reaction to a message.

        :param message: the message
        :return: None
        """
        self.handled_message = message
        envelope = Envelope(
            to=message.counterparty,
            sender=self.context.agent_address,
            protocol_id=TwoPartyNegotiationMessage.protocol_id,
            message=self.encoded_message_2_in_bytes,
        )
        self.context.outbox.put(envelope)

    def teardown(self) -> None:
        """
        Implement the handler teardown.

        :return: None
        """
>>>>>>> 565c89c3
<|MERGE_RESOLUTION|>--- conflicted
+++ resolved
@@ -23,21 +23,10 @@
 import os
 import shutil
 import tempfile
-<<<<<<< HEAD
-from unittest import TestCase, mock
-
-import yaml
-
-from aea.configurations.base import ProtocolSpecification
-from aea.configurations.loader import ConfigLoader
-from aea.protocols.generator import (
-    ProtocolGenerator,
-    _specification_type_to_python_type,
-    _union_sub_type_to_protobuf_variable_name,
-=======
 import time
 from threading import Thread
 from typing import Optional
+from unittest import TestCase, mock
 
 import pytest
 
@@ -45,7 +34,8 @@
 
 from aea import AEA_DIR
 from aea.aea import AEA
-from aea.configurations.base import ProtocolConfig, ProtocolId, PublicId
+from aea.configurations.base import ProtocolConfig, ProtocolSpecification, ProtocolId, PublicId
+from aea.configurations.loader import ConfigLoader
 from aea.crypto.fetchai import FETCHAI
 from aea.crypto.helpers import FETCHAI_PRIVATE_KEY_FILE
 from aea.crypto.ledger_apis import LedgerApis
@@ -53,6 +43,10 @@
 from aea.identity.base import Identity
 from aea.mail.base import Envelope
 from aea.protocols.base import Message, Protocol
+from aea.protocols.generator import (
+    ProtocolGenerator,
+    _specification_type_to_python_type,
+    _union_sub_type_to_protobuf_variable_name,
 from aea.registries.base import Resources
 from aea.skills.base import Handler, Skill, SkillContext
 
@@ -63,7 +57,6 @@
 )
 from tests.data.generator.two_party_negotiation.serialization import (  # type: ignore
     TwoPartyNegotiationSerializer,
->>>>>>> 565c89c3
 )
 
 from ..common.click_testing import CliRunner
@@ -448,8 +441,7 @@
         except (OSError, IOError):
             pass
 
-
-<<<<<<< HEAD
+  
 class SpecificationTypeToPythonTypeTestCase(TestCase):
     """Test case for _specification_type_to_python_type method."""
 
@@ -613,7 +605,7 @@
 #         test_protocol_template = ProtocolTemplate(test_protocol_specification_path)
 #
 #         self.assertRaises(ProtocolSpecificationParseError, test_protocol_template.load)
-=======
+
 class Agent1Handler(Handler):
     """The handler for agent 1."""
 
@@ -646,7 +638,6 @@
 
         :return: None
         """
-
 
 class Agent2Handler(Handler):
     """The handler for agent 2."""
@@ -688,5 +679,4 @@
         Implement the handler teardown.
 
         :return: None
-        """
->>>>>>> 565c89c3
+        """