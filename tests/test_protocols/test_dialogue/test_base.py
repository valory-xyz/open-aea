# -*- coding: utf-8 -*-
# ------------------------------------------------------------------------------
#
#   Copyright 2018-2019 Fetch.AI Limited
#
#   Licensed under the Apache License, Version 2.0 (the "License");
#   you may not use this file except in compliance with the License.
#   You may obtain a copy of the License at
#
#       http://www.apache.org/licenses/LICENSE-2.0
#
#   Unless required by applicable law or agreed to in writing, software
#   distributed under the License is distributed on an "AS IS" BASIS,
#   WITHOUT WARRANTIES OR CONDITIONS OF ANY KIND, either express or implied.
#   See the License for the specific language governing permissions and
#   limitations under the License.
#
# ------------------------------------------------------------------------------
"""This module contains the tests for the dialogue/base.py module."""
import re
import sys
from typing import FrozenSet, Tuple, Type, cast
from unittest import mock
<<<<<<< HEAD
from unittest.mock import patch
=======
from unittest.mock import Mock, patch
>>>>>>> f8f38481

import pytest

import aea
from aea.common import Address
from aea.configurations.base import PublicId
from aea.exceptions import AEAEnforceError
from aea.helpers.storage.generic_storage import Storage
from aea.protocols.base import Message
from aea.protocols.dialogue.base import BasicDialoguesStorage
from aea.protocols.dialogue.base import Dialogue as BaseDialogue
from aea.protocols.dialogue.base import DialogueLabel, DialogueMessage, DialogueStats
from aea.protocols.dialogue.base import Dialogues as BaseDialogues
from aea.protocols.dialogue.base import (
    InvalidDialogueMessage,
    PersistDialoguesStorage,
    PersistDialoguesStorageWithOffloading,
    find_caller_object,
)
from aea.skills.base import SkillComponent

from packages.fetchai.protocols.default.custom_types import ErrorCode
from packages.fetchai.protocols.default.message import DefaultMessage
from packages.fetchai.protocols.state_update.message import StateUpdateMessage

from tests.common.utils import wait_for_condition


class Dialogue(BaseDialogue):
    """This concrete class defines a dialogue."""

    INITIAL_PERFORMATIVES = frozenset({DefaultMessage.Performative.BYTES})
    TERMINAL_PERFORMATIVES = frozenset({DefaultMessage.Performative.ERROR})
    VALID_REPLIES = {
        DefaultMessage.Performative.BYTES: frozenset(
            {DefaultMessage.Performative.BYTES, DefaultMessage.Performative.ERROR}
        ),
        DefaultMessage.Performative.ERROR: frozenset(),
    }

    class Role(BaseDialogue.Role):
        """This class defines the agent's role in this dialogue."""

        ROLE1 = "role1"
        ROLE2 = "role2"

    class EndState(BaseDialogue.EndState):
        """This class defines the end states of this dialogue."""

        SUCCESSFUL = 0
        FAILED = 1

    def __init__(
        self,
        dialogue_label: DialogueLabel,
        message_class: Type[Message] = DefaultMessage,
        self_address: Address = "agent 1",
        role: BaseDialogue.Role = Role.ROLE1,
    ) -> None:
        """
        Initialize a dialogue.

        :param dialogue_label: the identifier of the dialogue
        :param self_address: the address of the entity for whom this dialogue is maintained
        :param role: the role of the agent this dialogue is maintained for
        :return: None
        """
        BaseDialogue.__init__(
            self,
            dialogue_label=dialogue_label,
            self_address=self_address,
            role=role,
            message_class=message_class,
        )


class Dialogues(BaseDialogues):
    """This class gives a concrete definition of dialogues."""

    END_STATES = frozenset(
        {Dialogue.EndState.SUCCESSFUL, Dialogue.EndState.FAILED}
    )  # type: FrozenSet[BaseDialogue.EndState]

    def __init__(
        self,
        self_address: Address,
        message_class=DefaultMessage,
        dialogue_class=Dialogue,
        keep_terminal_state_dialogues=None,
    ) -> None:
        """
        Initialize dialogues.

        :param self_address: the address of the entity for whom dialogues are maintained
        :return: None
        """

        def role_from_first_message(  # pylint: disable=unused-argument
            message: Message, receiver_address: Address
        ) -> BaseDialogue.Role:
            """Infer the role of the agent from an incoming/outgoing first message

            :param message: an incoming/outgoing first message
            :param receiver_address: the address of the receiving agent
            :return: The role of the agent
            """
            return Dialogue.Role.ROLE1

        BaseDialogues.__init__(
            self,
            self_address=self_address,
            end_states=cast(FrozenSet[BaseDialogue.EndState], self.END_STATES),
            message_class=message_class,
            dialogue_class=dialogue_class,
            role_from_first_message=role_from_first_message,
            keep_terminal_state_dialogues=keep_terminal_state_dialogues,
        )


@pytest.mark.skipif(
    sys.version_info < (3, 7),
    reason="This part of code is only defined for python version >= 3.7",
)
def test_dialogue_message_python_3_7():
    """Test DiallogueMessage if python is 3.7"""
    dialogue_message = DialogueMessage(DefaultMessage.Performative.BYTES)
    assert isinstance(dialogue_message.performative, Message.Performative)

    assert dialogue_message.performative == DefaultMessage.Performative.BYTES
    assert dialogue_message.contents == {}
    assert dialogue_message.is_incoming is None
    assert dialogue_message.target is None


@pytest.mark.skipif(
    sys.version_info >= (3, 7),
    reason="This part of code is only defined for python version < 3.7",
)
def test_dialogue_message_python_3_6():
    """Test DiallogueMessage if python is 3.6"""
    with mock.patch.object(
        aea.protocols.dialogue.base.sys, "version_info", return_value=(3, 6)
    ):
        dialogue_message = DialogueMessage(DefaultMessage.Performative.BYTES)
        assert isinstance(dialogue_message.performative, Message.Performative)

        assert dialogue_message.performative == DefaultMessage.Performative.BYTES
        assert dialogue_message.contents == {}
        assert dialogue_message.is_incoming is None
        assert dialogue_message.target is None


class TestDialogueLabel:
    """Test for DialogueLabel."""

    @classmethod
    def setup(cls):
        """Initialise the environment to test DialogueLabel."""
        cls.agent_address = "agent 1"
        cls.opponent_address = "agent 2"
        cls.dialogue_label = DialogueLabel(
            dialogue_reference=(str(1), ""),
            dialogue_opponent_addr=cls.opponent_address,
            dialogue_starter_addr=cls.agent_address,
        )

    def test_all_methods(self):
        """Test the DialogueLabel."""
        assert self.dialogue_label.dialogue_reference == (str(1), "")
        assert self.dialogue_label.dialogue_starter_reference == str(1)
        assert self.dialogue_label.dialogue_responder_reference == ""
        assert self.dialogue_label.dialogue_opponent_addr == self.opponent_address
        assert self.dialogue_label.dialogue_starter_addr == self.agent_address
        assert str(self.dialogue_label) == "{}_{}_{}_{}".format(
            self.dialogue_label.dialogue_starter_reference,
            self.dialogue_label.dialogue_responder_reference,
            self.dialogue_label.dialogue_opponent_addr,
            self.dialogue_label.dialogue_starter_addr,
        )

        dialogue_label_eq = DialogueLabel(
            dialogue_reference=(str(1), ""),
            dialogue_opponent_addr=self.opponent_address,
            dialogue_starter_addr=self.agent_address,
        )

        assert dialogue_label_eq == self.dialogue_label

        dialogue_label_not_eq = "This is a test"

        assert not dialogue_label_not_eq == self.dialogue_label

        assert hash(dialogue_label_eq) == hash(self.dialogue_label)

        assert self.dialogue_label.json == dict(
            dialogue_starter_reference=str(1),
            dialogue_responder_reference="",
            dialogue_opponent_addr=self.opponent_address,
            dialogue_starter_addr=self.agent_address,
        )
        assert DialogueLabel.from_json(self.dialogue_label.json) == self.dialogue_label
        assert DialogueLabel.from_str(str(self.dialogue_label)) == self.dialogue_label


class TestDialogueBase:
    """Test for Dialogue."""

    @classmethod
    def setup(cls):
        """Initialise the environment to test Dialogue."""
        cls.incomplete_reference = (str(1), "")
        cls.complete_reference = (str(1), str(1))
        cls.opponent_address = "agent 2"
        cls.agent_address = "agent 1"

        cls.dialogue_label = DialogueLabel(
            dialogue_reference=cls.incomplete_reference,
            dialogue_opponent_addr=cls.opponent_address,
            dialogue_starter_addr=cls.agent_address,
        )
        cls.dialogue = Dialogue(dialogue_label=cls.dialogue_label)

        cls.dialogue_label_opponent_started = DialogueLabel(
            dialogue_reference=cls.complete_reference,
            dialogue_opponent_addr=cls.opponent_address,
            dialogue_starter_addr=cls.opponent_address,
        )
        cls.dialogue_opponent_started = Dialogue(
            dialogue_label=cls.dialogue_label_opponent_started
        )

        # convenient messages to reuse across tests
        cls.valid_message_1_by_self = DefaultMessage(
            dialogue_reference=(str(1), ""),
            performative=DefaultMessage.Performative.BYTES,
            content=b"Hello",
        )
        cls.valid_message_1_by_self.sender = cls.agent_address
        cls.valid_message_1_by_self.to = cls.opponent_address

        cls.valid_message_2_by_other = DefaultMessage(
            dialogue_reference=(str(1), str(1)),
            message_id=-1,
            target=1,
            performative=DefaultMessage.Performative.BYTES,
            content=b"Hello back",
        )
        cls.valid_message_2_by_other.sender = cls.opponent_address
        cls.valid_message_2_by_other.to = cls.agent_address

        cls.valid_message_3_by_self = DefaultMessage(
            dialogue_reference=(str(1), str(1)),
            message_id=2,
            target=-1,
            performative=DefaultMessage.Performative.BYTES,
            content=b"Hello back 2",
        )
        cls.valid_message_3_by_self.sender = cls.agent_address
        cls.valid_message_3_by_self.to = cls.opponent_address

    def test_inner_classes(self):
        """Test the inner classes: Role and EndStates."""
        assert str(Dialogue.Role.ROLE1) == "role1"
        assert str(Dialogue.Role.ROLE2) == "role2"
        assert str(Dialogue.EndState.SUCCESSFUL) == "0"
        assert str(Dialogue.EndState.FAILED) == "1"

    def test_dialogue_properties(self):
        """Test dialogue properties."""
        assert self.dialogue.dialogue_label == self.dialogue_label
        assert self.dialogue.incomplete_dialogue_label == self.dialogue_label
        assert self.dialogue.dialogue_labels == {self.dialogue_label}
        assert self.dialogue.self_address == self.agent_address

        assert self.dialogue.role == Dialogue.Role.ROLE1
        assert str(self.dialogue.role) == "role1"

        assert self.dialogue.rules.initial_performatives == frozenset(
            {DefaultMessage.Performative.BYTES}
        )
        assert self.dialogue.rules.terminal_performatives == frozenset(
            {DefaultMessage.Performative.ERROR}
        )
        assert self.dialogue.rules.valid_replies == {
            DefaultMessage.Performative.BYTES: frozenset(
                {DefaultMessage.Performative.BYTES, DefaultMessage.Performative.ERROR}
            ),
            DefaultMessage.Performative.ERROR: frozenset(),
        }
        assert self.dialogue.rules.get_valid_replies(
            DefaultMessage.Performative.BYTES
        ) == frozenset(
            {DefaultMessage.Performative.BYTES, DefaultMessage.Performative.ERROR}
        )
        assert self.dialogue.rules.get_valid_replies(
            DefaultMessage.Performative.ERROR
        ) == frozenset({})
        assert self.dialogue.message_class == DefaultMessage

        assert self.dialogue.is_self_initiated

        assert self.dialogue.last_incoming_message is None
        assert self.dialogue.last_outgoing_message is None
        assert self.dialogue.last_message is None

        assert self.dialogue.is_empty

    def test_counterparty_from_message(self):
        """Test the 'counterparty_from_message' method."""
        assert (
            self.dialogue._counterparty_from_message(self.valid_message_1_by_self)
            == self.opponent_address
        )
        assert (
            self.dialogue._counterparty_from_message(self.valid_message_2_by_other)
            == self.opponent_address
        )

    def test_is_message_by_self(self):
        """Test the 'is_message_by_self' method."""
        assert self.dialogue._is_message_by_self(self.valid_message_1_by_self)
        assert not self.dialogue._is_message_by_self(self.valid_message_2_by_other)

    def test_is_message_by_other(self):
        """Test the 'is_message_by_other' method."""
        assert not self.dialogue._is_message_by_other(self.valid_message_1_by_self)
        assert self.dialogue._is_message_by_other(self.valid_message_2_by_other)

    def test_try_get_message(self):
        """Test the 'try_get_message' method."""
        assert (
            self.dialogue.get_message_by_id(self.valid_message_1_by_self.message_id)
            is None
        )
        self.dialogue._update(self.valid_message_1_by_self)
        assert (
            self.dialogue.get_message_by_id(self.valid_message_1_by_self.message_id)
            == self.valid_message_1_by_self
        )

        assert (
            self.dialogue.get_message_by_id(self.valid_message_2_by_other.message_id)
            is None
        )
        self.dialogue._update(self.valid_message_2_by_other)
        assert (
            self.dialogue.get_message_by_id(self.valid_message_2_by_other.message_id)
            == self.valid_message_2_by_other
        )

    def test_get_message(self):
        """Test the 'get_message' method."""
        with pytest.raises(ValueError) as cm:
            self.dialogue._get_message(self.valid_message_1_by_self.message_id)
        assert str(cm.value) == "Message not present."

        self.dialogue._update(self.valid_message_1_by_self)
        assert (
            self.dialogue._get_message(self.valid_message_1_by_self.message_id)
            == self.valid_message_1_by_self
        )

        with pytest.raises(ValueError) as cm:
            self.dialogue._get_message(self.valid_message_2_by_other.message_id)
        assert str(cm.value) == "Message not present."

        self.dialogue._update(self.valid_message_2_by_other)
        assert (
            self.dialogue._get_message(self.valid_message_2_by_other.message_id)
            == self.valid_message_2_by_other
        )

    def test_has_message_id(self):
        """Test the 'has_message_id' method."""
        assert self.dialogue._has_message_id(1) is False

        self.dialogue._update(self.valid_message_1_by_self)
        assert self.dialogue._has_message_id(1) is True

        assert self.dialogue._has_message_id(2) is False

    def test_update_positive(self):
        """Positive test for the 'update' method."""
        self.dialogue._update(self.valid_message_1_by_self)
        assert self.dialogue.last_outgoing_message == self.valid_message_1_by_self

    def test_update_positive_multiple_messages_by_self(self):
        """Positive test for the 'update' method: multiple messages by self is sent to the dialogue."""
        self.dialogue._update(self.valid_message_1_by_self)

        valid_message_2_by_self = DefaultMessage(
            dialogue_reference=(str(1), ""),
            message_id=2,
            target=1,
            performative=DefaultMessage.Performative.BYTES,
            content=b"Hello back",
        )
        valid_message_2_by_self.sender = self.agent_address
        valid_message_2_by_self.to = self.opponent_address

        self.dialogue._update(valid_message_2_by_self)

        assert self.dialogue.last_message.message_id == 2

    def test_terminal_state_callback(self):
        """Test dialogue terminal state callback works."""
        called = False

        def callback(dialogue):
            nonlocal called
            called = True

        self.dialogue.add_terminal_state_callback(callback)
        self.dialogue._update(self.valid_message_1_by_self)

        self.dialogue.reply(
            target_message=self.valid_message_1_by_self,
            performative=DefaultMessage.Performative.ERROR,
            error_code=ErrorCode.UNSUPPORTED_PROTOCOL,
            error_msg="oops",
            error_data={},
        )

        assert called

    def test_update_negative_is_valid_next_message_fails(self):
        """Negative test for the 'update' method: input message is invalid with respect to the dialogue."""
        invalid_message_1_by_self = DefaultMessage(
            dialogue_reference=(str(1), ""),
            message_id=200,
            target=1,
            performative=DefaultMessage.Performative.BYTES,
            content=b"Hello",
        )
        invalid_message_1_by_self.sender = self.agent_address
        invalid_message_1_by_self.to = self.opponent_address

        with pytest.raises(
            InvalidDialogueMessage,
            match=r"Message .* is invalid with respect to this dialogue. Error: Invalid message_id. Expected .*. Found 200.",
        ):
            self.dialogue._update(invalid_message_1_by_self)

        assert self.dialogue.last_outgoing_message is None

    def test_update_dialogue_negative_message_does_not_belong_to_dialogue(self):
        """Negative test for the 'update' method in dialogue with wrong message not belonging to dialogue."""
        invalid_message_1_by_self = DefaultMessage(
            dialogue_reference=(str(2), ""),
            performative=DefaultMessage.Performative.BYTES,
            content=b"Hello",
        )
        invalid_message_1_by_self.sender = self.agent_address
        invalid_message_1_by_self.to = self.opponent_address

        with pytest.raises(InvalidDialogueMessage) as cm:
            self.dialogue._update(invalid_message_1_by_self)
        assert str(cm.value) == (
            "The message 1 does not belong to this dialogue."
            "The dialogue reference of the message is {}, while the dialogue reference of the dialogue is {}".format(
                invalid_message_1_by_self.dialogue_reference,
                self.dialogue.dialogue_label.dialogue_reference,
            )
        )
        assert self.dialogue.is_empty

    def test_is_belonging_to_dialogue(self):
        """Test for the '_is_belonging_to_dialogue' method"""
        valid_message_2_by_self = DefaultMessage(
            dialogue_reference=(str(2), ""),
            performative=DefaultMessage.Performative.BYTES,
            content=b"Hello",
        )
        valid_message_2_by_self.sender = self.agent_address
        valid_message_2_by_self.to = self.opponent_address

        assert self.dialogue._is_belonging_to_dialogue(self.valid_message_1_by_self)
        assert not self.dialogue._is_belonging_to_dialogue(valid_message_2_by_self)

    def test_reply_positive(self):
        """Positive test for the 'reply' method."""
        self.dialogue._update(self.valid_message_1_by_self)

        self.dialogue.reply(
            target_message=self.valid_message_1_by_self,
            performative=DefaultMessage.Performative.BYTES,
            content=b"Hello Back",
        )

        assert self.dialogue.last_message.message_id == 2

    def test_reply_negative_empty_dialogue(self):
        """Negative test for the 'reply' method: target message is not in the dialogue."""
        with pytest.raises(ValueError) as cm:
            self.dialogue.reply(
                target_message=self.valid_message_1_by_self,
                performative=DefaultMessage.Performative.BYTES,
                content=b"Hello Back",
            )
        assert str(cm.value) == "Cannot reply in an empty dialogue!"
        assert self.dialogue.is_empty

    def test_reply_negative_target_does_not_exist(self):
        """Negative test for the 'reply' method: target is not in the dialogue."""
        self.dialogue._update(self.valid_message_1_by_self)
        with pytest.raises(ValueError) as cm:
            self.dialogue.reply(
                target=10,
                performative=DefaultMessage.Performative.BYTES,
                content=b"Hello Back",
            )
        assert str(cm.value) == "No target message found!"

    def test_reply_negative_target_message_target_mismatch(self):
        """Negative test for the 'reply' method: target message and target provided but do not match."""
        self.dialogue._update(self.valid_message_1_by_self)
        assert self.dialogue.last_message.message_id == 1

        with pytest.raises(AEAEnforceError) as cm:
            self.dialogue.reply(
                target_message=self.valid_message_1_by_self,
                target=2,
                performative=DefaultMessage.Performative.BYTES,
                content=b"Hello Back",
            )
        assert str(cm.value) == "The provided target and target_message do not match."
        assert self.dialogue.last_message.message_id == 1

    def test_reply_negative_invalid_target(self):
        """Negative test for the 'reply' method: target message is not in the dialogue."""
        self.dialogue._update(self.valid_message_1_by_self)
        assert self.dialogue.last_message.message_id == 1

        invalid_message_1_by_self = DefaultMessage(
            dialogue_reference=(str(1), ""),
            message_id=2,
            target=1,
            performative=DefaultMessage.Performative.BYTES,
            content=b"Hello There",
        )
        invalid_message_1_by_self.sender = self.agent_address
        invalid_message_1_by_self.to = self.opponent_address

        with pytest.raises(AEAEnforceError) as cm:
            self.dialogue.reply(
                target_message=invalid_message_1_by_self,
                performative=DefaultMessage.Performative.BYTES,
                content=b"Hello Back",
            )
        assert str(cm.value) == "The target message does not exist in this dialogue."
        assert self.dialogue.last_message.message_id == 1

    def test_is_valid_next_message_positive(self):
        """Positive test for the 'validate_next_message' method"""
        self.dialogue._update(self.valid_message_1_by_self)
        self.dialogue._update(self.valid_message_2_by_other)

        result, msg = self.dialogue._validate_next_message(self.valid_message_3_by_self)
        assert result is True
        assert msg == "Message is valid with respect to this dialogue."

    def test_is_valid_next_message_negative_basic_validation_fails(self):
        """Negative test for the 'validate_next_message' method: basic_validation method fails"""
        invalid_message_1_by_self = DefaultMessage(
            dialogue_reference=(str(1), ""),
            message_id=2,
            target=0,
            performative=DefaultMessage.Performative.BYTES,
            content=b"Hello",
        )
        invalid_message_1_by_self.sender = self.agent_address
        invalid_message_1_by_self.to = self.opponent_address

        result, msg = self.dialogue._validate_next_message(invalid_message_1_by_self)
        assert result is False
        assert msg == "Invalid message_id. Expected 1. Found 2."

    def test_is_valid_next_message_negative_additional_validation_fails(self):
        """Negative test for the 'validate_next_message' method: additional_validation method fails"""
        self.dialogue._update(self.valid_message_1_by_self)
        self.dialogue._update(self.valid_message_2_by_other)

        invalid_message_3_by_self = DefaultMessage(
            dialogue_reference=(str(1), str(1)),
            message_id=2,
            target=3,
            performative=DefaultMessage.Performative.BYTES,
            content=b"Hello back 2",
        )
        invalid_message_3_by_self.sender = self.agent_address
        invalid_message_3_by_self.to = self.opponent_address

        result, msg = self.dialogue._validate_next_message(invalid_message_3_by_self)
        assert result is False
        assert "Invalid target" in msg

    def test_is_valid_next_message_negative_is_valid_fails(self):
        """Negative test for the 'validate_next_message' method: is_valid method fails"""

        def failing_custom_validation(self, message: Message) -> Tuple[bool, str]:
            return False, "some reason"

        with patch.object(
            self.dialogue.__class__, "_custom_validation", failing_custom_validation
        ):
            result, msg = self.dialogue._validate_next_message(
                self.valid_message_1_by_self
            )

        assert result is False
        assert msg == "some reason"

    def test_basic_validation_positive(self):
        """Positive test for the '_basic_validation' method."""
        result, msg = self.dialogue._basic_validation(self.valid_message_1_by_self)
        assert result is True
        assert msg == "The initial message passes basic validation."

        self.dialogue._update(self.valid_message_1_by_self)

        result, msg = self.dialogue._basic_validation(self.valid_message_2_by_other)
        assert result is True
        assert msg == "The non-initial message passes basic validation."

    def test_basic_validation_negative_initial_message_invalid(self):
        """Negative test for the '_basic_validation' method: initial message is invalid."""
        invalid_message_1_by_self = DefaultMessage(
            dialogue_reference=(str(1), ""),
            message_id=2,
            target=1,
            performative=DefaultMessage.Performative.BYTES,
            content=b"Hello",
        )
        invalid_message_1_by_self.sender = self.agent_address
        invalid_message_1_by_self.to = self.opponent_address

        assert self.dialogue.is_empty
        result, msg = self.dialogue._basic_validation(invalid_message_1_by_self)
        assert result is False
        assert msg == "Invalid message_id. Expected 1. Found 2."

    @patch.object(BaseDialogue, "_validate_message_id", return_value=None)
    def test_basic_validation_negative_non_initial_message_invalid(self, *mocks):
        """Negative test for the '_basic_validation' method: non-initial message is invalid."""
        self.dialogue._update(self.valid_message_1_by_self)

        invalid_message_2_by_other = DefaultMessage(
            dialogue_reference=(str(1), str(1)),
            message_id=-1,
            target=0,
            performative=DefaultMessage.Performative.BYTES,
            content=b"Hello back",
        )
        invalid_message_2_by_other.sender = self.opponent_address
        invalid_message_2_by_other.to = self.agent_address

        result, msg = self.dialogue._basic_validation(invalid_message_2_by_other)
        assert result is False
        assert msg == "Invalid target. Expected a non-zero integer. Found 0."

    def test_basic_validation_initial_message_positive(self):
        """Positive test for the '_basic_validation_initial_message' method."""
        result, msg = self.dialogue._basic_validation_initial_message(
            self.valid_message_1_by_self
        )
        assert result is True
        assert msg == "The initial message passes basic validation."

    def test_basic_validation_initial_message_negative_invalid_dialogue_reference(self):
        """Negative test for the '_basic_validation' method: input message has invalid dialogue reference."""
        invalid_message_1_by_self = DefaultMessage(
            dialogue_reference=(str(2), ""),
            performative=DefaultMessage.Performative.BYTES,
            content=b"Hello",
        )
        invalid_message_1_by_self.sender = self.agent_address
        invalid_message_1_by_self.to = self.opponent_address

        result, msg = self.dialogue._basic_validation_initial_message(
            invalid_message_1_by_self
        )
        assert result is False
        assert msg == "Invalid dialogue_reference[0]. Expected 1. Found 2."

    def test_basic_validation_initial_message_negative_invalid_message_id(self):
        """Negative test for the '_basic_validation' method: input message has invalid message id."""
        invalid_message_1_by_self = DefaultMessage(
            dialogue_reference=(str(1), ""),
            message_id=200,
            target=1,
            performative=DefaultMessage.Performative.BYTES,
            content=b"Hello",
        )
        invalid_message_1_by_self.sender = self.agent_address
        invalid_message_1_by_self.to = self.opponent_address

        result, msg = self.dialogue._basic_validation_initial_message(
            invalid_message_1_by_self
        )
        assert result is False
        assert re.match("Invalid message_id. Expected .*. Found 200.", msg)

    def test_basic_validation_initial_message_negative_invalid_target(self):
        """Negative test for the '_basic_validation_initial_message' method: input message has invalid target."""
        invalid_message_1_by_self = DefaultMessage(
            dialogue_reference=(str(1), ""),
            message_id=1,
            target=1,
            performative=DefaultMessage.Performative.BYTES,
            content=b"Hello",
        )
        invalid_message_1_by_self.sender = self.agent_address
        invalid_message_1_by_self.to = self.opponent_address

        result, msg = self.dialogue._basic_validation_initial_message(
            invalid_message_1_by_self
        )
        assert result is False
        assert msg == "Invalid target. Expected 0. Found 1."

    def test_basic_validation_initial_message_negative_invalid_performative(self):
        """Negative test for the '_basic_validation_initial_message' method: input message has invalid performative."""
        invalid_initial_msg = DefaultMessage(
            dialogue_reference=(str(1), ""),
            performative=DefaultMessage.Performative.ERROR,
            error_code=DefaultMessage.ErrorCode.INVALID_MESSAGE,
            error_msg="some_error_message",
            error_data={"some_data": b"some_bytes"},
        )
        invalid_initial_msg.sender = self.agent_address
        invalid_initial_msg.to = self.opponent_address

        result, msg = self.dialogue._basic_validation_initial_message(
            invalid_initial_msg
        )
        assert result is False
        assert (
            msg
            == "Invalid initial performative. Expected one of {}. Found error.".format(
                self.dialogue.rules.initial_performatives
            )
        )

    def test_basic_validation_non_initial_message_positive(self):
        """Positive test for the '_basic_validation_non_initial_message' method."""
        self.dialogue._update(self.valid_message_1_by_self)

        result, msg = self.dialogue._basic_validation_non_initial_message(
            self.valid_message_2_by_other
        )
        assert result is True
        assert msg == "The non-initial message passes basic validation."

    def test_basic_validation_non_initial_message_negative_invalid_dialogue_reference(
        self,
    ):
        """Negative test for the '_basic_validation_non_initial_message' method: input message has invalid dialogue reference."""
        self.dialogue._update(self.valid_message_1_by_self)

        invalid_message_2_by_other = DefaultMessage(
            dialogue_reference=(str(2), str(1)),
            message_id=2,
            target=1,
            performative=DefaultMessage.Performative.BYTES,
            content=b"Hello back",
        )
        invalid_message_2_by_other.sender = self.opponent_address
        invalid_message_2_by_other.to = self.agent_address

        result, msg = self.dialogue._basic_validation_non_initial_message(
            invalid_message_2_by_other
        )
        assert result is False
        assert msg == "Invalid dialogue_reference[0]. Expected 1. Found 2."

    def test_basic_validation_non_initial_message_negative_invalid_message_id(self):
        """Negative test for the '_basic_validation_non_initial_message' method: input message has invalid message id."""
        self.dialogue._update(self.valid_message_1_by_self)

        invalid_message_2_by_other = DefaultMessage(
            dialogue_reference=(str(1), str(1)),
            message_id=1000500000,
            target=1,
            performative=DefaultMessage.Performative.BYTES,
            content=b"Hello back",
        )
        invalid_message_2_by_other.sender = self.opponent_address
        invalid_message_2_by_other.to = self.agent_address

        result, msg = self.dialogue._basic_validation_non_initial_message(
            invalid_message_2_by_other
        )
        assert result is False
        assert re.match("Invalid message_id. Expected .*. Found 1000500000", msg)

    @patch.object(BaseDialogue, "_validate_message_id", return_value=None)
    def test_basic_validation_non_initial_message_negative_invalid_target_1(
        self, *mocks
    ):
        """Negative test for the '_basic_validation_non_initial_message' method: input message has target less than 1."""
        self.dialogue._update(self.valid_message_1_by_self)

        invalid_message_2_by_other = DefaultMessage(
            dialogue_reference=(str(1), str(1)),
            message_id=2,
            target=0,
            performative=DefaultMessage.Performative.BYTES,
            content=b"Hello back",
        )
        invalid_message_2_by_other.sender = self.opponent_address
        invalid_message_2_by_other.to = self.agent_address

        result, msg = self.dialogue._basic_validation_non_initial_message(
            invalid_message_2_by_other
        )
        assert result is False
        assert msg == "Invalid target. Expected a non-zero integer. Found 0."

    def test_basic_validation_non_initial_message_negative_invalid_target_2(self):
        """Negative test for the '_basic_validation_non_initial_message' method: input message has target greater than the id of the last existing message."""
        self.dialogue._update(self.valid_message_1_by_self)

        invalid_message_2_by_other = DefaultMessage(
            dialogue_reference=(str(1), str(1)),
            message_id=-1,
            target=2,
            performative=DefaultMessage.Performative.BYTES,
            content=b"Hello back",
        )
        invalid_message_2_by_other.sender = self.opponent_address
        invalid_message_2_by_other.to = self.agent_address

        result, msg = self.dialogue._basic_validation_non_initial_message(
            invalid_message_2_by_other
        )
        assert result is False
        assert "Invalid target. Expected a value less than " in msg

    @patch.object(BaseDialogue, "_validate_message_id", return_value=None)
    def test_basic_validation_non_initial_message_negative_invalid_performative(
        self, *mocks
    ):
        """Negative test for the '_basic_validation_non_initial_message' method: input message has invalid performative."""
        self.dialogue._update(self.valid_message_1_by_self)

        invalid_message_2_by_other = StateUpdateMessage(
            dialogue_reference=(str(1), str(1)),
            message_id=Mock(),
            target=1,
            performative=StateUpdateMessage.Performative.APPLY,
            amount_by_currency_id={},
            quantities_by_good_id={},
        )
        invalid_message_2_by_other.sender = self.opponent_address
        invalid_message_2_by_other.to = self.agent_address

        result, msg = self.dialogue._basic_validation_non_initial_message(
            invalid_message_2_by_other
        )
        assert result is False
        assert msg == "Invalid performative. Expected one of {}. Found {}.".format(
            self.dialogue.rules.get_valid_replies(
                self.valid_message_1_by_self.performative
            ),
            invalid_message_2_by_other.performative,
        )

    def test_update_dialogue_label_positive(self):
        """Positive test for the 'update_dialogue_label' method."""
        self.dialogue._update(self.valid_message_1_by_self)

        new_label = DialogueLabel(
            (str(1), str(1)), self.valid_message_1_by_self.to, self.agent_address
        )
        self.dialogue._update_dialogue_label(new_label)

        assert self.dialogue.dialogue_label == new_label

    def test_update_dialogue_label_negative_invalid_existing_label(self):
        """Negative test for the 'update_dialogue_label' method: existing dialogue reference is invalid."""
        self.dialogue._update(self.valid_message_1_by_self)
        self.dialogue._update(self.valid_message_2_by_other)

        new_label = DialogueLabel(
            (str(1), str(1)), self.valid_message_1_by_self.to, self.agent_address
        )
        self.dialogue._update_dialogue_label(new_label)
        assert self.dialogue.dialogue_label == new_label

        new_label = DialogueLabel(
            (str(1), str(2)), self.valid_message_1_by_self.to, self.agent_address
        )
        with pytest.raises(AEAEnforceError) as cm:
            self.dialogue._update_dialogue_label(new_label)
        assert str(cm.value) == "Dialogue label cannot be updated."

        assert self.dialogue.dialogue_label != new_label

    def test_update_dialogue_label_negative_invalid_input_label(self):
        """Negative test for the 'update_dialogue_label' method: input dialogue label's dialogue reference is invalid."""
        self.dialogue._update(self.valid_message_1_by_self)

        new_label = DialogueLabel(
            (str(2), ""), self.valid_message_1_by_self.to, self.agent_address
        )
        with pytest.raises(AEAEnforceError) as cm:
            self.dialogue._update_dialogue_label(new_label)
        assert str(cm.value) == "Dialogue label cannot be updated."
        assert self.dialogue.dialogue_label != new_label

    def test___str__1(self):
        """Test the '__str__' method: dialogue is self initiated"""
        self.dialogue._update(self.valid_message_1_by_self)
        self.dialogue._update(self.valid_message_2_by_other)

        self.dialogue._update(self.valid_message_3_by_self)

        dialogue_str = "Dialogue Label:\n1__agent 2_agent 1\nMessages:\nmessage_id=1, target=0, performative=bytes\nmessage_id=-1, target=1, performative=bytes\nmessage_id=2, target=-1, performative=bytes\n"

        assert str(self.dialogue) == dialogue_str

    def test___str__2(self):
        """Test the '__str__' method: dialogue is other initiated"""
        valid_message_1_by_other = DefaultMessage(
            dialogue_reference=(str(1), ""),
            performative=DefaultMessage.Performative.BYTES,
            content=b"Hello",
        )
        valid_message_1_by_other.sender = self.opponent_address
        valid_message_1_by_other.to = self.agent_address

        self.dialogue_opponent_started._update(valid_message_1_by_other)

        valid_message_2_by_self = DefaultMessage(
            dialogue_reference=(str(1), str(1)),
            message_id=-1,
            target=1,
            performative=DefaultMessage.Performative.BYTES,
            content=b"Hello back",
        )
        valid_message_2_by_self.sender = self.agent_address
        valid_message_2_by_self.to = self.opponent_address

        self.dialogue_opponent_started._update(valid_message_2_by_self)

        valid_message_3_by_other = DefaultMessage(
            dialogue_reference=(str(1), str(1)),
            message_id=2,
            target=-1,
            performative=DefaultMessage.Performative.BYTES,
            content=b"Hello back 2",
        )
        valid_message_3_by_other.sender = self.opponent_address
        valid_message_3_by_other.to = self.agent_address

        self.dialogue_opponent_started._update(valid_message_3_by_other)

        dialogue_str = "Dialogue Label:\n1_1_agent 2_agent 2\nMessages:\nmessage_id=1, target=0, performative=bytes\nmessage_id=-1, target=1, performative=bytes\nmessage_id=2, target=-1, performative=bytes\n"

        assert str(self.dialogue_opponent_started) == dialogue_str


class TestDialogueStats:
    """Test for DialogueStats."""

    @classmethod
    def setup(cls):
        """Initialise the environment to test DialogueStats."""
        cls.agent_address = "agent 1"
        cls.opponent_address = "agent 2"
        cls.dialogue_label = DialogueLabel(
            dialogue_reference=(str(1), ""),
            dialogue_opponent_addr=cls.opponent_address,
            dialogue_starter_addr=cls.agent_address,
        )
        cls.dialogue = Dialogue(dialogue_label=cls.dialogue_label)
        end_states = frozenset(
            {Dialogue.EndState.SUCCESSFUL, Dialogue.EndState.FAILED}
        )  # type: FrozenSet[BaseDialogue.EndState]
        cls.dialogue_stats = DialogueStats(end_states)

    def test_properties(self):
        """Test dialogue properties."""
        assert isinstance(self.dialogue_stats.self_initiated, dict)
        assert self.dialogue_stats.self_initiated == {
            Dialogue.EndState.SUCCESSFUL: 0,
            Dialogue.EndState.FAILED: 0,
        }
        assert self.dialogue_stats.other_initiated == {
            Dialogue.EndState.SUCCESSFUL: 0,
            Dialogue.EndState.FAILED: 0,
        }

    def test_add_dialogue_endstate(self):
        """Test for the 'add_dialogue_endstate' method."""
        assert self.dialogue_stats.self_initiated == {
            Dialogue.EndState.SUCCESSFUL: 0,
            Dialogue.EndState.FAILED: 0,
        }
        assert self.dialogue_stats.other_initiated == {
            Dialogue.EndState.SUCCESSFUL: 0,
            Dialogue.EndState.FAILED: 0,
        }

        self.dialogue_stats.add_dialogue_endstate(Dialogue.EndState.SUCCESSFUL, True)
        assert self.dialogue_stats.self_initiated == {
            Dialogue.EndState.SUCCESSFUL: 1,
            Dialogue.EndState.FAILED: 0,
        }
        assert self.dialogue_stats.other_initiated == {
            Dialogue.EndState.SUCCESSFUL: 0,
            Dialogue.EndState.FAILED: 0,
        }

        self.dialogue_stats.add_dialogue_endstate(Dialogue.EndState.FAILED, False)
        assert self.dialogue_stats.self_initiated == {
            Dialogue.EndState.SUCCESSFUL: 1,
            Dialogue.EndState.FAILED: 0,
        }
        assert self.dialogue_stats.other_initiated == {
            Dialogue.EndState.SUCCESSFUL: 0,
            Dialogue.EndState.FAILED: 1,
        }


class TestDialoguesBase:
    """Test for Dialogues."""

    def setup(self):
        """Initialise the environment to test Dialogue."""
        self.agent_address = "agent 1"
        self.opponent_address = "agent 2"
        self.dialogue_label = DialogueLabel(
            dialogue_reference=(str(1), ""),
            dialogue_opponent_addr=self.opponent_address,
            dialogue_starter_addr=self.agent_address,
        )
        self.dialogue = Dialogue(dialogue_label=self.dialogue_label)
        self.own_dialogues = Dialogues(self.agent_address)
        self.opponent_dialogues = Dialogues(self.opponent_address)

        # convenient messages to reuse across tests
        self.valid_message_1_by_self = DefaultMessage(
            dialogue_reference=(str(1), ""),
            performative=DefaultMessage.Performative.BYTES,
            content=b"Hello",
        )
        self.valid_message_1_by_self.sender = self.agent_address
        self.valid_message_1_by_self.to = self.opponent_address

        self.valid_message_2_by_other = DefaultMessage(
            dialogue_reference=(str(1), str(1)),
            message_id=2,
            target=1,
            performative=DefaultMessage.Performative.BYTES,
            content=b"Hello back",
        )
        self.valid_message_2_by_other.sender = self.opponent_address
        self.valid_message_2_by_other.to = self.agent_address

    def test_dialogues_properties(self):
        """Test dialogue properties."""
        assert (
            self.own_dialogues._dialogues_storage._dialogues_by_dialogue_label == dict()
        )
        assert self.own_dialogues.self_address == self.agent_address
        assert self.own_dialogues.dialogue_stats.other_initiated == {
            Dialogue.EndState.SUCCESSFUL: 0,
            Dialogue.EndState.FAILED: 0,
        }
        assert self.own_dialogues.dialogue_stats.self_initiated == {
            Dialogue.EndState.SUCCESSFUL: 0,
            Dialogue.EndState.FAILED: 0,
        }
        assert self.own_dialogues.message_class == DefaultMessage
        assert self.own_dialogues.dialogue_class == Dialogue

    def test_counterparty_from_message(self):
        """Test the 'counterparty_from_message' method."""
        assert (
            self.own_dialogues._counterparty_from_message(self.valid_message_1_by_self)
            == self.opponent_address
        )
        assert (
            self.own_dialogues._counterparty_from_message(self.valid_message_2_by_other)
            == self.opponent_address
        )

    def test_is_message_by_self(self):
        """Test the 'is_message_by_self' method."""
        assert self.own_dialogues._is_message_by_self(self.valid_message_1_by_self)
        assert not self.own_dialogues._is_message_by_self(self.valid_message_2_by_other)

    def test_is_message_by_other(self):
        """Test the 'is_message_by_other' method."""
        assert not self.own_dialogues._is_message_by_other(self.valid_message_1_by_self)
        assert self.own_dialogues._is_message_by_other(self.valid_message_2_by_other)

    def test_new_self_initiated_dialogue_reference(self):
        """Test the 'new_self_initiated_dialogue_reference' method."""
        self_initiated_ref = self.own_dialogues.new_self_initiated_dialogue_reference()
        assert (
            isinstance(self_initiated_ref[0], str)
            and self_initiated_ref[0] != ""
            and len(self_initiated_ref[0]) == DialogueLabel.NONCE_BYTES_NB * 2
        )
        assert self_initiated_ref[1] == ""
        self_initiated_ref_2 = (
            self.own_dialogues.new_self_initiated_dialogue_reference()
        )
        assert self_initiated_ref_2 != self_initiated_ref

    def test_create_positive(self):
        """Positive test for the 'create' method."""
        assert (
            len(self.own_dialogues._dialogues_storage._dialogues_by_dialogue_label) == 0
        )
        self.own_dialogues.create(
            self.opponent_address, DefaultMessage.Performative.BYTES, content=b"Hello"
        )
        assert (
            len(self.own_dialogues._dialogues_storage._dialogues_by_dialogue_label) == 1
        )

    def test_create_negative_incorrect_performative_content_combination(self):
        """Negative test for the 'create' method: invalid performative and content combination (i.e. invalid message)."""
        assert (
            len(self.own_dialogues._dialogues_storage._dialogues_by_dialogue_label) == 0
        )
        with pytest.raises(
            ValueError, match="Invalid initial performative. Expected one of"
        ):
            self.own_dialogues.create(
                self.opponent_address,
                DefaultMessage.Performative.ERROR,
                content=b"Hello",
            )
        assert (
            len(self.own_dialogues._dialogues_storage._dialogues_by_dialogue_label) == 0
        )

    def test_update_positive_new_dialogue_by_other(self):
        """Positive test for the 'update' method: the input message is for a new dialogue dialogue by other."""
        valid_message_1_by_other = DefaultMessage(
            dialogue_reference=(str(1), ""),
            performative=DefaultMessage.Performative.BYTES,
            content=b"Hello",
        )
        valid_message_1_by_other.sender = self.opponent_address
        valid_message_1_by_other.to = self.agent_address

        assert (
            len(self.own_dialogues._dialogues_storage._dialogues_by_dialogue_label) == 0
        )

        dialogue = self.own_dialogues.update(valid_message_1_by_other)

        assert (
            len(self.own_dialogues._dialogues_storage._dialogues_by_dialogue_label) == 1
        )
        assert dialogue is not None
        assert dialogue.last_message.dialogue_reference == (str(1), "")
        assert dialogue.last_message.message_id == 1
        assert dialogue.last_message.target == 0
        assert dialogue.last_message.performative == DefaultMessage.Performative.BYTES
        assert dialogue.last_message.content == b"Hello"

    def test_update_positive_existing_dialogue(self):
        """Positive test for the 'update' method: the input message is for an existing dialogue."""
        msg, dialogue = self.own_dialogues.create(
            self.opponent_address, DefaultMessage.Performative.BYTES, content=b"Hello"
        )

        dialogue_reference = (
            msg.dialogue_reference[0],
            self.opponent_dialogues._generate_dialogue_nonce(),
        )
        valid_message_2_by_other = DefaultMessage(
            dialogue_reference=dialogue_reference,
            message_id=dialogue.get_incoming_next_message_id(),
            target=msg.message_id,
            performative=DefaultMessage.Performative.BYTES,
            content=b"Hello back",
        )
        valid_message_2_by_other.sender = self.opponent_address
        valid_message_2_by_other.to = self.agent_address

        assert (
            len(self.own_dialogues._dialogues_storage._dialogues_by_dialogue_label) == 1
        )

        dialogue = self.own_dialogues.update(valid_message_2_by_other)

        assert (
            len(self.own_dialogues._dialogues_storage._dialogues_by_dialogue_label) == 1
        )
        assert dialogue is not None
        assert dialogue.last_message.dialogue_reference == dialogue_reference
        assert dialogue.last_message.message_id == valid_message_2_by_other.message_id
        assert dialogue.last_message.target == valid_message_2_by_other.target
        assert dialogue.last_message.performative == DefaultMessage.Performative.BYTES
        assert dialogue.last_message.content == b"Hello back"

    def test_update_positive_existing_dialogue_2(self):
        """Positive test for the 'update' method: the input message is for an existing dialogue from the original sender."""
        msg_1, dialogue = self.own_dialogues.create(
            self.opponent_address, DefaultMessage.Performative.BYTES, content=b"Hello"
        )

        opponent_dialogue_1 = self.opponent_dialogues.update(msg_1)

        msg_2 = dialogue.reply(
            performative=DefaultMessage.Performative.BYTES, content=b"Hello again",
        )

        opponent_dialogue_2 = self.opponent_dialogues.update(msg_2)

        assert opponent_dialogue_1 == opponent_dialogue_2

    def test_update_negative_invalid_label(self):
        """Negative test for the 'update' method: dialogue is not extendable with the input message."""
        invalid_message_1_by_other = DefaultMessage(
            dialogue_reference=("", ""),
            message_id=0,
            target=0,
            performative=DefaultMessage.Performative.BYTES,
            content=b"Hello",
        )
        invalid_message_1_by_other.sender = self.opponent_address
        invalid_message_1_by_other.to = self.agent_address

        assert not self.own_dialogues.update(invalid_message_1_by_other)

    def test_update_negative_new_dialogue_by_self(self):
        """Negative test for the 'update' method: the message is not by the counterparty."""
        assert (
            len(self.own_dialogues._dialogues_storage._dialogues_by_dialogue_label) == 0
        )

        with pytest.raises(AEAEnforceError) as cm:
            self.own_dialogues.update(self.valid_message_1_by_self)
        assert (
            str(cm.value)
            == "Invalid 'update' usage. Update must only be used with a message by another agent."
        )

        assert (
            len(self.own_dialogues._dialogues_storage._dialogues_by_dialogue_label) == 0
        )

    def test_update_negative_no_to(self):
        """Negative test for the 'update' method: the 'to' field of the input message is not set."""
        invalid_message_1_by_other = DefaultMessage(
            dialogue_reference=(str(1), ""),
            performative=DefaultMessage.Performative.BYTES,
            content=b"Hello",
        )
        invalid_message_1_by_other.sender = self.opponent_address

        assert (
            len(self.own_dialogues._dialogues_storage._dialogues_by_dialogue_label) == 0
        )

        with pytest.raises(AEAEnforceError) as cm:
            self.own_dialogues.update(invalid_message_1_by_other)
        assert str(cm.value) == "The message's 'to' field is not set {}".format(
            invalid_message_1_by_other
        )

        assert (
            len(self.own_dialogues._dialogues_storage._dialogues_by_dialogue_label) == 0
        )

    def test_update_negative_no_sender(self):
        """Negative test for the 'update' method: the 'sender' field of the input message is not set."""
        invalid_message_1_by_other = DefaultMessage(
            dialogue_reference=(str(1), ""),
            performative=DefaultMessage.Performative.BYTES,
            content=b"Hello",
        )
        invalid_message_1_by_other.to = self.agent_address

        assert (
            len(self.own_dialogues._dialogues_storage._dialogues_by_dialogue_label) == 0
        )

        with pytest.raises(AEAEnforceError) as cm:
            self.own_dialogues.update(invalid_message_1_by_other)
        assert (
            str(cm.value)
            == "Invalid 'update' usage. Update must only be used with a message by another agent."
        )

        assert (
            len(self.own_dialogues._dialogues_storage._dialogues_by_dialogue_label) == 0
        )

    def test_update_negative_no_matching_to(self):
        """Negative test for the 'update' method: the 'to' field of the input message does not match self address."""
        invalid_message_1_by_other = DefaultMessage(
            dialogue_reference=(str(1), ""),
            performative=DefaultMessage.Performative.BYTES,
            content=b"Hello",
        )
        invalid_message_1_by_other.to = self.agent_address + "wrong_stuff"
        invalid_message_1_by_other.sender = self.opponent_address

        assert (
            len(self.own_dialogues._dialogues_storage._dialogues_by_dialogue_label) == 0
        )

        with pytest.raises(AEAEnforceError) as cm:
            self.own_dialogues.update(invalid_message_1_by_other)
        assert (
            str(cm.value)
            == "Message to and dialogue self address do not match. Got 'to=agent 1wrong_stuff' expected 'to=agent 1'."
        )

        assert (
            len(self.own_dialogues._dialogues_storage._dialogues_by_dialogue_label) == 0
        )

    def test_update_negative_invalid_message(self):
        """Negative test for the 'update' method: the message is invalid."""
        invalid_message_1_by_other = DefaultMessage(
            dialogue_reference=(str(1), ""),
            performative=DefaultMessage.Performative.ERROR,
            error_code=DefaultMessage.ErrorCode.INVALID_MESSAGE,
            error_msg="some_error_message",
            error_data={"some_data": b"some_bytes"},
        )
        invalid_message_1_by_other.sender = self.opponent_address
        invalid_message_1_by_other.to = self.agent_address

        assert (
            len(self.own_dialogues._dialogues_storage._dialogues_by_dialogue_label) == 0
        )

        dialogue = self.own_dialogues.update(invalid_message_1_by_other)

        assert dialogue is None

        assert (
            len(self.own_dialogues._dialogues_storage._dialogues_by_dialogue_label) == 0
        )

    def test_update_negative_existing_dialogue_non_nonexistent(self):
        """Negative test for the 'update' method: the dialogue referred by the input message does not exist."""
        _, dialogue = self.own_dialogues.create(
            self.opponent_address, DefaultMessage.Performative.BYTES, content=b"Hello"
        )

        invalid_message_2_by_other = DefaultMessage(
            dialogue_reference=(str(2), str(1)),
            message_id=2,
            target=1,
            performative=DefaultMessage.Performative.BYTES,
            content=b"Hello back",
        )
        invalid_message_2_by_other.sender = self.opponent_address
        invalid_message_2_by_other.to = self.agent_address

        updated_dialogue = self.own_dialogues.update(invalid_message_2_by_other)

        assert updated_dialogue is None
        last_message = self.own_dialogues._dialogues_storage.get(
            dialogue.dialogue_label
        ).last_message
        assert (
            last_message.dialogue_reference[0] != ""
            and last_message.dialogue_reference[1] == ""
        )
        assert (
            self.own_dialogues._dialogues_storage.get(
                dialogue.dialogue_label
            ).last_message.message_id
            == 1
        )
        assert (
            self.own_dialogues._dialogues_storage.get(
                dialogue.dialogue_label
            ).last_message.target
            == 0
        )
        assert (
            self.own_dialogues._dialogues_storage.get(
                dialogue.dialogue_label
            ).last_message.performative
            == DefaultMessage.Performative.BYTES
        )
        assert (
            self.own_dialogues._dialogues_storage.get(
                dialogue.dialogue_label
            ).last_message.content
            == b"Hello"
        )

    def test_complete_dialogue_reference_positive(self,):
        """Positive test for the '_complete_dialogue_reference' method."""
        msg, dialogue = self.own_dialogues.create(
            self.opponent_address, DefaultMessage.Performative.BYTES, content=b"Hello"
        )

        valid_message_2_by_other = DefaultMessage(
            dialogue_reference=(
                msg.dialogue_reference[0],
                self.opponent_dialogues._generate_dialogue_nonce(),
            ),
            message_id=2,
            target=1,
            performative=DefaultMessage.Performative.BYTES,
            content=b"Hello back",
        )
        valid_message_2_by_other.sender = self.opponent_address
        valid_message_2_by_other.to = self.agent_address

        self.own_dialogues._complete_dialogue_reference(valid_message_2_by_other)

        assert (
            self.own_dialogues._dialogues_storage.get(
                dialogue.dialogue_label
            ).dialogue_label.dialogue_reference
            == valid_message_2_by_other.dialogue_reference
        )

    def test_complete_dialogue_reference_negative_incorrect_reference(self,):
        """Negative test for the '_complete_dialogue_reference' method: the input message has invalid dialogue reference."""
        msg, dialogue = self.own_dialogues.create(
            self.opponent_address, DefaultMessage.Performative.BYTES, content=b"Hello"
        )

        wrong_own_ref = (
            "wrong reference"  # if correct, would be  msg.dialogue_reference[0]
        )
        valid_message_2_by_other = DefaultMessage(
            dialogue_reference=(
                wrong_own_ref,
                self.opponent_dialogues._generate_dialogue_nonce(),
            ),
            message_id=msg.message_id + 1,
            target=msg.message_id,
            performative=DefaultMessage.Performative.BYTES,
            content=b"Hello back",
        )
        valid_message_2_by_other.sender = self.opponent_address
        valid_message_2_by_other.to = self.agent_address

        self.own_dialogues._complete_dialogue_reference(valid_message_2_by_other)
        assert (
            self.own_dialogues._dialogues_storage.get(
                dialogue.dialogue_label
            ).dialogue_label.dialogue_reference
            == msg.dialogue_reference
        )

    def test_get_dialogue_positive_1(self):
        """Positive test for the 'get_dialogue' method: the dialogue is self initiated and the second message is by the other agent."""
        msg, dialogue = self.own_dialogues.create(
            self.opponent_address, DefaultMessage.Performative.BYTES, content=b"Hello"
        )

        valid_message_2_by_other = DefaultMessage(
            dialogue_reference=(
                msg.dialogue_reference[0],
                self.opponent_dialogues._generate_dialogue_nonce(),
            ),
            message_id=msg.message_id + 1,
            target=msg.message_id,
            performative=DefaultMessage.Performative.BYTES,
            content=b"Hello back",
        )
        valid_message_2_by_other.sender = self.opponent_address
        valid_message_2_by_other.to = self.agent_address

        self.own_dialogues._complete_dialogue_reference(valid_message_2_by_other)

        assert (
            self.own_dialogues._dialogues_storage.get(
                dialogue.dialogue_label
            ).dialogue_label.dialogue_reference
            == valid_message_2_by_other.dialogue_reference
        )

        retrieved_dialogue = self.own_dialogues.get_dialogue(valid_message_2_by_other)

        assert retrieved_dialogue.dialogue_label == dialogue.dialogue_label

    def test_get_dialogue_positive_2(self):
        """Positive test for the 'get_dialogue' method: the dialogue is other initiated and the second message is by this agent."""
        valid_message_1_by_other = DefaultMessage(
            dialogue_reference=(str(1), ""),
            performative=DefaultMessage.Performative.BYTES,
            content=b"Hello",
        )
        valid_message_1_by_other.sender = self.opponent_address
        valid_message_1_by_other.to = self.agent_address

        dialogue = self.own_dialogues.update(valid_message_1_by_other)

        valid_message_2_by_other = DefaultMessage(
            dialogue_reference=dialogue.dialogue_label.dialogue_reference,
            message_id=valid_message_1_by_other.message_id + 1,
            target=valid_message_1_by_other.message_id,
            performative=DefaultMessage.Performative.BYTES,
            content=b"Hello back",
        )
        valid_message_2_by_other.sender = self.agent_address
        valid_message_2_by_other.to = self.opponent_address

        retrieved_dialogue = self.own_dialogues.get_dialogue(valid_message_2_by_other)

        assert retrieved_dialogue is not None
        assert retrieved_dialogue.dialogue_label == dialogue.dialogue_label

    @patch.object(BaseDialogue, "_validate_message_id", return_value=None)
    def test_get_dialogue_negative_invalid_reference(self, *mocks):
        """Negative test for the 'get_dialogue' method: the input message has invalid dialogue reference."""
        msg, dialogue = self.own_dialogues.create(
            self.opponent_address, DefaultMessage.Performative.BYTES, content=b"Hello"
        )

        valid_message_2_by_other = DefaultMessage(
            dialogue_reference=(
                msg.dialogue_reference[0],
                self.opponent_dialogues._generate_dialogue_nonce(),
            ),
            message_id=msg.message_id + 1,
            target=msg.message_id,
            performative=DefaultMessage.Performative.BYTES,
            content=b"Hello back",
        )
        valid_message_2_by_other.sender = self.opponent_address
        valid_message_2_by_other.to = self.agent_address

        dialogue = self.own_dialogues.update(valid_message_2_by_other)
        assert dialogue is not None

        invalid_message_3_by_self = DefaultMessage(
            dialogue_reference=(str(2), str(1)),
            message_id=2,
            target=1,
            performative=DefaultMessage.Performative.BYTES,
            content=b"Hello back",
        )
        invalid_message_3_by_self.sender = self.agent_address
        invalid_message_3_by_self.to = self.opponent_address

        retrieved_dialogue = self.own_dialogues.get_dialogue(invalid_message_3_by_self)

        assert retrieved_dialogue is None

    def test_get_latest_label(self):
        """Positive test for the 'get_latest_label' method."""
        pass

    def test_get_dialogue_from_label_positive(self):
        """Positive test for the 'get_dialogue_from_label' method."""
        _, dialogue = self.own_dialogues.create(
            self.opponent_address, DefaultMessage.Performative.BYTES, content=b"Hello"
        )

        retrieved_dialogue = self.own_dialogues.get_dialogue_from_label(
            dialogue.dialogue_label
        )
        assert retrieved_dialogue.dialogue_label == dialogue.dialogue_label

    def test_get_dialogue_from_label_negative_incorrect_input_label(self):
        """Negative test for the 'get_dialogue_from_label' method: the input dialogue label does not exist."""
        _, dialogue = self.own_dialogues.create(
            self.opponent_address, DefaultMessage.Performative.BYTES, content=b"Hello"
        )

        incorrect_label = DialogueLabel(
            (str(1), "error"), self.opponent_address, self.agent_address
        )

        retrieved_dialogue = self.own_dialogues.get_dialogue_from_label(incorrect_label)
        assert retrieved_dialogue is None

    def test_create_self_initiated_positive(self):
        """Positive test for the '_create_self_initiated' method."""
        assert (
            len(self.own_dialogues._dialogues_storage._dialogues_by_dialogue_label) == 0
        )

        self.own_dialogues._create_self_initiated(
            self.opponent_address, (str(1), ""), Dialogue.Role.ROLE1
        )
        assert (
            len(self.own_dialogues._dialogues_storage._dialogues_by_dialogue_label) == 1
        )

    def test_create_self_initiated_negative_invalid_dialogue_reference(self):
        """Negative test for the '_create_self_initiated' method: invalid dialogue reference"""
        pass

    def test_create_opponent_initiated_positive(self):
        """Positive test for the '_create_opponent_initiated' method."""
        assert (
            len(self.own_dialogues._dialogues_storage._dialogues_by_dialogue_label) == 0
        )

        self.own_dialogues._create_opponent_initiated(
            self.opponent_address, (str(1), ""), Dialogue.Role.ROLE2
        )
        assert (
            len(self.own_dialogues._dialogues_storage._dialogues_by_dialogue_label) == 1
        )

    def test_create_opponent_initiated_negative_invalid_input_dialogue_reference(self):
        """Negative test for the '_create_opponent_initiated' method: input dialogue label has invalid dialogue reference."""
        assert (
            len(self.own_dialogues._dialogues_storage._dialogues_by_dialogue_label) == 0
        )

        try:
            self.own_dialogues._create_opponent_initiated(
                self.opponent_address, ("", str(1)), Dialogue.Role.ROLE2
            )
            result = True
        except AEAEnforceError:
            result = False

        assert not result
        assert (
            len(self.own_dialogues._dialogues_storage._dialogues_by_dialogue_label) == 0
        )

    def test_create_with_message(self):
        """Positive test for create with message."""
        msg = DefaultMessage(
            dialogue_reference=self.own_dialogues.new_self_initiated_dialogue_reference(),
            performative=DefaultMessage.Performative.BYTES,
            content=b"Hello",
        )
        self.own_dialogues.create_with_message("opponent", msg)

    def test__create_positive(self):
        """Positive test for the '_create' method."""
        pass

    def test__create_negative_incomplete_dialogue_label_present(self):
        """Negative test for the '_create' method: incomplete dialogue label already present."""
        pass

    def test__create_negative_dialogue_label_present(self):
        """Negative test for the '_create' method: dialogue label already present."""
        pass

    def test_generate_dialogue_nonce(self):
        """Test the '_generate_dialogue_nonce' method."""
        nonce = self.own_dialogues._generate_dialogue_nonce()
        assert (
            isinstance(nonce, str)
            and nonce != ""
            and len(nonce) == DialogueLabel.NONCE_BYTES_NB * 2
        )
        second_nonce = self.own_dialogues._generate_dialogue_nonce()
        assert nonce != second_nonce

    def test_get_dialogues_with_counterparty(self):
        """Test get dialogues with counterparty."""
        assert (
            self.own_dialogues.get_dialogues_with_counterparty(self.opponent_address)
            == []
        )
        _, dialogue = self.own_dialogues.create(
            self.opponent_address, DefaultMessage.Performative.BYTES, content=b"Hello"
        )
        assert self.own_dialogues.get_dialogues_with_counterparty(
            self.opponent_address
        ) == [dialogue]

    def test_setup(self):
        """Test dialogues.setup()."""
        self.own_dialogues.setup()

    def test_teardown(self):
        """Test dialogues.teardown()."""
        self.own_dialogues.teardown()


class TestPersistDialoguesStorage:
    """Test PersistDialoguesStorage."""

    def setup(self):
        """Initialise the environment to test PersistDialogueStorage."""
        self.agent_address = "agent 1"
        self.opponent_address = "agent 2"
        self.dialogues = Dialogues(
            self.agent_address, keep_terminal_state_dialogues=True
        )
        self.dialogues._dialogues_storage = PersistDialoguesStorage(self.dialogues)
        self.skill_component = Mock()
        self.skill_component.name = "test_component"
        self.skill_component.skill_id = PublicId("test", "test", "0.1.0")

        self.dialogue_label = DialogueLabel(
            dialogue_reference=(str(1), ""),
            dialogue_opponent_addr=self.opponent_address,
            dialogue_starter_addr=self.agent_address,
        )
        self.generic_storage = Storage("sqlite://:memory:", threaded=True)
        self.generic_storage.start()
        wait_for_condition(lambda: self.generic_storage.is_connected, timeout=10)
        self.skill_component.context.storage = self.generic_storage

    def teardown(self):
        """Tear down the environment to test PersistDialogueStorage."""
        self.generic_storage.stop()
        self.generic_storage.wait_completed(sync=True, timeout=10)

    def test_dialogue_serialize_deserialize(self):
        """Test dialogue dumped and restored."""
        msg = DefaultMessage(
            dialogue_reference=self.dialogues.new_self_initiated_dialogue_reference(),
            performative=DefaultMessage.Performative.BYTES,
            content=b"Hello",
        )
        dialogue = self.dialogues.create_with_message("opponent", msg)
        data = dialogue.json()
        dialogue_restored = dialogue.__class__.from_json(dialogue.message_class, data)
        assert dialogue == dialogue_restored

    def test_dump_restore(self):
        """Test dump and load methods of the persists storage."""
        dialogues_storage = PersistDialoguesStorage(self.dialogues)
        dialogues_storage._skill_component = self.skill_component
        self.dialogues._dialogues_storage = dialogues_storage
        dialogues_storage._incomplete_to_complete_dialogue_labels[
            self.dialogue_label
        ] = self.dialogue_label
        self.dialogues.create(
            self.opponent_address, DefaultMessage.Performative.BYTES, content=b"Hello"
        )
        msg, dialogue = self.dialogues.create(
            self.opponent_address, DefaultMessage.Performative.BYTES, content=b"Hello2"
        )
        dialogue.reply(
            target_message=msg,
            performative=DefaultMessage.Performative.ERROR,
            error_code=ErrorCode.UNSUPPORTED_PROTOCOL,
            error_msg="oops",
            error_data={},
        )
        assert dialogues_storage.dialogues_in_terminal_state
        assert dialogues_storage.dialogues_in_active_state
        assert dialogues_storage._dialogue_by_address
        assert dialogues_storage._incomplete_to_complete_dialogue_labels
        dialogues_storage.teardown()

        dialogues_storage_restored = PersistDialoguesStorage(self.dialogues)
        dialogues_storage_restored._skill_component = self.skill_component
        dialogues_storage_restored.setup()

        assert len(dialogues_storage._dialogue_by_address) == len(
            dialogues_storage_restored._dialogue_by_address
        )

        assert len(dialogues_storage._dialogue_by_address) == len(
            dialogues_storage_restored._dialogue_by_address
        )

        assert (
            dialogues_storage._incomplete_to_complete_dialogue_labels
            == dialogues_storage_restored._incomplete_to_complete_dialogue_labels
        )
        assert set(
            [str(i.dialogue_label) for i in dialogues_storage.dialogues_in_active_state]
        ) == set(
            [
                str(i.dialogue_label)
                for i in dialogues_storage_restored.dialogues_in_active_state
            ]
        )
        assert set(
            [
                str(i.dialogue_label)
                for i in dialogues_storage.dialogues_in_terminal_state
            ]
        ) == set(
            [
                str(i.dialogue_label)
                for i in dialogues_storage_restored.dialogues_in_terminal_state
            ]
        )

        # test remove from storage on storeage.remove
        assert dialogues_storage_restored._terminal_dialogues_collection
        dialogue_label = dialogues_storage.dialogues_in_terminal_state[0].dialogue_label
        assert dialogues_storage_restored._terminal_dialogues_collection.get(
            str(dialogue_label)
        )
        dialogues_storage_restored.remove(dialogue_label)
        assert (
            dialogues_storage_restored._terminal_dialogues_collection.get(
                str(dialogue_label)
            )
            is None
        )


class TestPersistDialoguesStorageOffloading:
    """Test PersistDialoguesStorage."""

    def setup(self):
        """Initialise the environment to test PersistDialogueStorage."""
        self.agent_address = "agent 1"
        self.opponent_address = "agent 2"
        self.dialogues = Dialogues(
            self.agent_address, keep_terminal_state_dialogues=True
        )
        self.skill_component = Mock()
        self.skill_component.name = "test_component"
        self.skill_component.skill_id = PublicId("test", "test", "0.1.0")

        self.dialogue_label = DialogueLabel(
            dialogue_reference=(str(1), ""),
            dialogue_opponent_addr=self.opponent_address,
            dialogue_starter_addr=self.agent_address,
        )
        self.generic_storage = Storage("sqlite://:memory:", threaded=True)
        self.generic_storage.start()
        wait_for_condition(lambda: self.generic_storage.is_connected, timeout=10)
        self.skill_component.context.storage = self.generic_storage

    def teardown(self):
        """Tear down the environment to test PersistDialogueStorage."""
        self.generic_storage.stop()
        self.generic_storage.wait_completed(sync=True, timeout=10)

    def test_dump_restore(self):
        """Test dump and load methods of the persists storage."""
        dialogues_storage = PersistDialoguesStorageWithOffloading(self.dialogues)
        dialogues_storage._skill_component = self.skill_component
        self.dialogues._dialogues_storage = dialogues_storage
        dialogues_storage._incomplete_to_complete_dialogue_labels[
            self.dialogue_label
        ] = self.dialogue_label
        self.dialogues.create(
            self.opponent_address, DefaultMessage.Performative.BYTES, content=b"Hello"
        )
        msg, dialogue = self.dialogues.create(
            self.opponent_address, DefaultMessage.Performative.BYTES, content=b"Hello2"
        )
        dialogue.reply(
            target_message=msg,
            performative=DefaultMessage.Performative.ERROR,
            error_code=ErrorCode.UNSUPPORTED_PROTOCOL,
            error_msg="oops",
            error_data={},
        )
        assert dialogues_storage.dialogues_in_terminal_state
        assert dialogues_storage.dialogues_in_active_state
        assert dialogues_storage._dialogue_by_address
        assert dialogues_storage._incomplete_to_complete_dialogue_labels
        dialogues_by_addr = dialogues_storage.get_dialogues_with_counterparty(
            dialogue.dialogue_label.dialogue_opponent_addr
        )
        dialogues_storage.teardown()

        dialogues_storage_restored = PersistDialoguesStorageWithOffloading(
            self.dialogues
        )
        dialogues_storage_restored._skill_component = self.skill_component
        dialogues_storage_restored.setup()

        assert len(dialogues_storage._dialogue_by_address) == len(
            dialogues_storage_restored._dialogue_by_address
        )

        assert (
            dialogues_storage._incomplete_to_complete_dialogue_labels
            == dialogues_storage_restored._incomplete_to_complete_dialogue_labels
        )
        assert set(
            [str(i.dialogue_label) for i in dialogues_storage.dialogues_in_active_state]
        ) == set(
            [
                str(i.dialogue_label)
                for i in dialogues_storage_restored.dialogues_in_active_state
            ]
        )
        assert set(
            [
                str(i.dialogue_label)
                for i in dialogues_storage.dialogues_in_terminal_state
            ]
        ) == set(
            [
                str(i.dialogue_label)
                for i in dialogues_storage_restored.dialogues_in_terminal_state
            ]
        )

        dialogue_label = dialogues_storage.dialogues_in_terminal_state[0].dialogue_label

        assert len(dialogues_by_addr) == len(
            dialogues_storage_restored.get_dialogues_with_counterparty(
                dialogue.dialogue_label.dialogue_opponent_addr
            )
        )
        # check get and cache
        assert not dialogues_storage_restored._terminal_state_dialogues_labels
        assert dialogues_storage_restored.get(dialogue_label) is not None
        assert dialogues_storage_restored._terminal_state_dialogues_labels

        # test remove from storage on storeage.remove
        assert dialogues_storage_restored._terminal_dialogues_collection
        assert (
            dialogues_storage_restored._terminal_dialogues_collection.get(
                str(dialogue_label)
            )
            is not None
        )
        dialogues_storage_restored.remove(dialogue_label)
        assert (
            dialogues_storage_restored._terminal_dialogues_collection.get(
                str(dialogue_label)
            )
            is None
        )
        assert dialogues_storage_restored.get(dialogue_label) is None


class TestBaseDialoguesStorage:
    """Test PersistDialoguesStorage."""

    @classmethod
    def setup(cls):
        """Initialise the environment to test Dialogue."""
        cls.incomplete_reference = (str(1), "")
        cls.complete_reference = (str(1), str(1))
        cls.opponent_address = "agent 2"
        cls.agent_address = "agent 1"

        cls.dialogue_label = DialogueLabel(
            dialogue_reference=cls.incomplete_reference,
            dialogue_opponent_addr=cls.opponent_address,
            dialogue_starter_addr=cls.agent_address,
        )
        cls.dialogue = Dialogue(dialogue_label=cls.dialogue_label)

        cls.dialogue_label_opponent_started = DialogueLabel(
            dialogue_reference=cls.complete_reference,
            dialogue_opponent_addr=cls.opponent_address,
            dialogue_starter_addr=cls.opponent_address,
        )
        cls.dialogue_opponent_started = Dialogue(
            dialogue_label=cls.dialogue_label_opponent_started
        )

        # convenient messages to reuse across tests
        cls.valid_message_1_by_self = DefaultMessage(
            dialogue_reference=(str(1), ""),
            performative=DefaultMessage.Performative.BYTES,
            content=b"Hello",
        )
        cls.valid_message_1_by_self.sender = cls.agent_address
        cls.valid_message_1_by_self.to = cls.opponent_address

        cls.storage = BasicDialoguesStorage(Mock())

    def test_dialogues_in_terminal_state_kept(self):
        """Test dialogues in terminal state handled properly."""
        self.storage.add(self.dialogue)
        assert self.storage.dialogues_in_active_state
        assert not self.storage.dialogues_in_terminal_state

        self.dialogue._update(self.valid_message_1_by_self)
        self.dialogue.reply(
            target_message=self.valid_message_1_by_self,
            performative=DefaultMessage.Performative.ERROR,
            error_code=ErrorCode.UNSUPPORTED_PROTOCOL,
            error_msg="oops",
            error_data={},
        )

        assert not self.storage.dialogues_in_active_state
        assert self.storage.dialogues_in_terminal_state

        self.storage.remove(self.dialogue.dialogue_label)
        assert not self.storage.dialogues_in_active_state
        assert not self.storage.dialogues_in_terminal_state

    def test_dialogues_in_terminal_state_removed(self):
        """Test dialogues in terminal state handled properly."""
        self.storage._dialogues.is_keep_dialogues_in_terminal_state = False
        self.storage.add(self.dialogue)
        assert self.storage.dialogues_in_active_state
        assert not self.storage.dialogues_in_terminal_state

        self.dialogue._update(self.valid_message_1_by_self)
        self.dialogue.reply(
            target_message=self.valid_message_1_by_self,
            performative=DefaultMessage.Performative.ERROR,
            error_code=ErrorCode.UNSUPPORTED_PROTOCOL,
            error_msg="oops",
            error_data={},
        )

        assert not self.storage.dialogues_in_active_state
        assert not self.storage.dialogues_in_terminal_state

    def teardown(self):
        """Tear down the environment to test BaseDialogueStorage."""


def test_find_caller_object():
    """Test find_caller_object."""

    class CustomSkillComponent(SkillComponent):
        def __init__(self, *args, **kwargs):
            super().__init__(*args, **kwargs)
            self.storage = PersistDialoguesStorage(self)

        def setup(self):
            pass

        def teardown(self):
            pass

        @classmethod
        def parse_module(cls, *args, **kwargs):
            pass

    skill_component = CustomSkillComponent(Mock(), Mock(), Mock())
    assert skill_component.storage._skill_component == skill_component

    class CustomObject:
        def __init__(self, *args, **kwargs):
            self.component = find_caller_object(SkillComponent)

    custom_object = CustomObject()
    assert custom_object.component is None


def test_dialogues_keep_terminal_state_dialogues():
    """Test Dialogues keep_terminal_state_dialogues option."""
    initial = Dialogues._keep_terminal_state_dialogues
    dialogues = Dialogues(Mock(), keep_terminal_state_dialogues=True)
    assert dialogues.is_keep_dialogues_in_terminal_state is True
    assert Dialogues._keep_terminal_state_dialogues == initial

    dialogues = Dialogues(Mock(), keep_terminal_state_dialogues=False)
    assert dialogues.is_keep_dialogues_in_terminal_state is False
    assert Dialogues._keep_terminal_state_dialogues == initial<|MERGE_RESOLUTION|>--- conflicted
+++ resolved
@@ -21,11 +21,7 @@
 import sys
 from typing import FrozenSet, Tuple, Type, cast
 from unittest import mock
-<<<<<<< HEAD
-from unittest.mock import patch
-=======
 from unittest.mock import Mock, patch
->>>>>>> f8f38481
 
 import pytest
 
