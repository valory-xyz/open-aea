
# Release Process from develop to main

1. Make sure all tests pass, coverage is at 100% and the local branch is in a clean state (nothing to commit). Make sure you have a clean develop virtual environment. 
   
2. Determine the next AEA version 
   Create new release branch named "feature/release-{new-version}, switch to this branch"
   Run `python scripts/bump_aea_version.py --new-version NEW_VERSION_HERE`. Commit if satisfied.

3. Bump plugin versions if necessary by running `python scripts/update_plugin_versions.py --update "PLUGIN_NAME,NEW_VERSION"`. Commit if satisfied.

4. Check the protocols are up-to-date by running `aea generate-all-protocols --check-clean`. Commit if changes occurred.

5. [CURRENTLY SKIPPED] Bump all the packages to their latest versions by running `python scripts/update_package_versions.py`.

6. Update the package and dependency hashes using `aea hash all`. Commit if changes occurred.

7. Check the package upgrades are correct by running `python -m aea.cli check-packages` and `python scripts/check_package_versions_in_docs.py`. Commit if satisfied.

8. Publish the latest packages to the IPFS registry using `aea push-all`.

9. Check the docs are up-to-date by running `python scripts/generate_api_docs.py` and `python scripts/check_doc_links.py`. Ensure all links are configured `mkdocs serve`. Commit if satisfied.

10. Write release notes and place them in `HISTORY.md`. Add upgrading tips in `upgrading.md`. If necessary, adjust version references in `SECURITY.md`. Commit if satisfied.

11. Run spell checker `./scripts/spell-check.sh`. Run `pylint --disable all --enable spelling ...`. Commit if required.

12. Open PRs and merge into develop. Then open develop to main PR and merge it.

13. Tag version on main.

14. Pull main, make a clean environment (`pipenv --rm` and `pipenv --python 3.10` and `pipenv shell`) and create distributions: `make dist`.

15. Publish to PyPI with twine: `pip install twine` and `twine upload dist/*`. Optionally, publish to Test-PyPI with twine:
`twine upload --repository-url https://test.pypi.org/legacy/ dist/*`.

16. Repeat 14. & 15. for each plugin (use `python setup.py sdist bdist_wheel` instead of `make dist`).

17. Make clean environment and install release from PyPI: `pip install open-aea[all] --no-cache`.

18. [CURRENTLY SKIPPED] Release packages into registry: `python scripts/deploy_to_registry.py`. If necessary, run it several times until all packages are updated.

<<<<<<< HEAD
17. Build the latest images using `skaffold build` and publish them on docker.
=======
19. The `user-image` and `develop-image` are updated via CI.
>>>>>>> 8f38efa9

If something goes wrong and only needs a small fix do `LAST_VERSION.post1` as version, apply fixes, push again to PyPI.<|MERGE_RESOLUTION|>--- conflicted
+++ resolved
@@ -40,10 +40,6 @@
 
 18. [CURRENTLY SKIPPED] Release packages into registry: `python scripts/deploy_to_registry.py`. If necessary, run it several times until all packages are updated.
 
-<<<<<<< HEAD
-17. Build the latest images using `skaffold build` and publish them on docker.
-=======
-19. The `user-image` and `develop-image` are updated via CI.
->>>>>>> 8f38efa9
+19. Build the latest images using `skaffold build` and publish them on docker.
 
 If something goes wrong and only needs a small fix do `LAST_VERSION.post1` as version, apply fixes, push again to PyPI.