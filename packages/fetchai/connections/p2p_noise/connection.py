# -*- coding: utf-8 -*-
# ------------------------------------------------------------------------------
#
#   Copyright 2018-2019 Fetch.AI Limited
#
#   Licensed under the Apache License, Version 2.0 (the "License");
#   you may not use this file except in compliance with the License.
#   You may obtain a copy of the License at
#
#       http://www.apache.org/licenses/LICENSE-2.0
#
#   Unless required by applicable law or agreed to in writing, software
#   distributed under the License is distributed on an "AS IS" BASIS,
#   WITHOUT WARRANTIES OR CONDITIONS OF ANY KIND, either express or implied.
#   See the License for the specific language governing permissions and
#   limitations under the License.
#
# ------------------------------------------------------------------------------

"""This module contains the p2p noise connection."""

import asyncio
import errno
import logging
import os
<<<<<<< HEAD
import posix
import shutil
=======
>>>>>>> 3f7069ab
import struct
import subprocess  # nosec
import sys
import tempfile
from asyncio import AbstractEventLoop, CancelledError
from random import randint
from typing import IO, List, Mapping, Optional, Sequence, cast

import nacl.encoding
import nacl.signing

from aea.configurations.base import ConnectionConfig, PublicId
from aea.connections.base import Connection
from aea.mail.base import Address, Envelope

logger = logging.getLogger(__name__)


NOISE_NODE_SOURCE = str(
    os.path.join(os.path.abspath(os.path.dirname(__file__)), "noise_node.go")
)
NOISE_NODE_CLARGS = list()  # type: List[str]

NOISE_NODE_LOG_FILE = "noise_node.log"

NOISE = "noise"


# TOFIX(LR) error: Cannot add child handler, the child watcher does not have a loop attached
async def _async_golang_get_deps(
    src: str, loop: AbstractEventLoop
) -> asyncio.subprocess.Process:
    """
    Downloads libraries that go 'src' file depends on
    """
    cmd = ["go", "get", "-v", "."]

    try:
        logger.debug(cmd, loop)
        proc = await asyncio.create_subprocess_exec(
            *cmd, cwd=os.path.dirname(src), loop=loop
        )  # nosec
    except Exception as e:
        logger.error("While executing go get : {}".format(str(e)))
        raise e

    return proc


def _golang_get_deps(src: str, log_file_desc: IO[str]) -> subprocess.Popen:
    """
    Downloads libraries that go 'src' file depends on
    """
    cmd = ["go", "get", "-v", "-d", "."]

    try:
        logger.debug(cmd)
        proc = subprocess.Popen(  # nosec
            cmd,
            cwd=os.path.dirname(src),
            stdout=log_file_desc,
            stderr=log_file_desc,
            shell=False,
        )
    except Exception as e:
        logger.error("While executing go get : {}".format(str(e)))
        raise e

    return proc


def _golang_run(
    src: str, args: Sequence[str], env: Mapping[str, str], log_file_desc: IO[str]
) -> subprocess.Popen:
    """
    Runs the go 'src' as a subprocess
    """
    cmd = ["go", "run", src]

    cmd.extend(args)

    try:
        logger.debug(cmd)
        proc = subprocess.Popen(  # nosec
            cmd, env=env, stdout=log_file_desc, stderr=log_file_desc, shell=False
        )
    except Exception as e:
        logger.error("While executing go run {} {} : {}".format(src, args, str(e)))
        raise e

    return proc


class Curve25519PubKey:
    """
    Elliptic curve Curve25519 public key - Required by noise
    """

    def __init__(
        self,
        *,
        strkey: Optional[str] = None,
        naclkey: Optional[nacl.signing.VerifyKey] = None
    ):
        if naclkey is not None:
            self._ed25519_pub = naclkey
        elif strkey is not None:
            self._ed25519_pub = nacl.signing.VerifyKey(
                strkey, encoder=nacl.encoding.HexEncoder
            )
        else:
            raise ValueError("Either 'strkey' or 'naclkey' must be set")

    def __str__(self):
        return self._ed25519_pub.encode(encoder=nacl.encoding.HexEncoder).decode(
            "ascii"
        )


class Curve25519PrivKey:
    """
    Elliptic curve Curve25519 private key - Required by noise
    """

    def __init__(self, key: Optional[str] = None):
        if key is None:
            self._ed25519 = nacl.signing.SigningKey.generate()
        else:
            self._ed25519 = nacl.signing.SigningKey(
                key, encoder=nacl.encoding.HexEncoder
            )

    def __str__(self):
        return self._ed25519.encode(encoder=nacl.encoding.HexEncoder).decode("ascii")

    def hex(self):
        return self._ed25519.encode(encoder=nacl.encoding.HexEncoder).decode("ascii")

    def pub(self) -> Curve25519PubKey:
        return Curve25519PubKey(naclkey=self._ed25519.verify_key)


class Uri:
    """
    Holds a node address in format "host:port"
    """

    def __init__(
        self,
        uri: Optional[str] = None,
        host: Optional[str] = None,
        port: Optional[int] = None,
    ):
        if uri is not None:
            split = uri.split(":", 1)
            self._host = split[0]
            self._port = int(split[1])
        elif host is not None and port is not None:
            self._host = host
            self._port = port
        else:
            self._host = "127.0.0.1"
            self._port = randint(5000, 10000)  # nosec
            # raise ValueError("Either 'uri' or both 'host' and 'port' must be set")

    def __str__(self):
        return "{}:{}".format(self._host, self._port)

    def __repr__(self):
        return self.__str__()

    @property
    def host(self) -> str:
        return self._host

    @property
    def port(self) -> int:
        return self._port


class NoiseNode:
    """
    Noise p2p node as a subprocess with named pipes interface
    """

    def __init__(
        self,
        key: Curve25519PrivKey,
        source: str,
        clargs: Optional[List[str]] = None,
        uri: Optional[Uri] = None,
        entry_peers: Optional[Sequence[Uri]] = None,
        log_file: Optional[str] = None,
    ):
        """
        Initialize a p2p noise node.

        :param key: ec25519 curve private key.
        :param source: the source path
        :param clargs: the command line arguments for the noise node
        :param uri: noise node ip address and port number in format ipaddress:port.
        :param entry_peers: noise entry peers ip address and port numbers.
        :param log_file: the logfile path for the noise node
        """

        # node id in the p2p network
        self.key = str(key)
        self.pub = str(key.pub())

        # node uri
        self.uri = uri if uri is not None else Uri()

        # entry p
        self.entry_peers = entry_peers if entry_peers is not None else []

        # node startup
        self.source = source
        self.clargs = clargs if clargs is not None else []

        # log file
        self.log_file = log_file if log_file is not None else NOISE_NODE_LOG_FILE

        # named pipes (fifos)
        tmp_dir = tempfile.mkdtemp()
        self.noise_to_aea_path = "{}/{}-noise_to_aea".format(tmp_dir, self.pub[:5])
        self.aea_to_noise_path = "{}/{}-aea_to_noise".format(tmp_dir, self.pub[:5])
        self._noise_to_aea = -1
        self._aea_to_noise = -1
        self._connection_attempts = 10

        self._loop = None  # type: Optional[AbstractEventLoop]
        self.proc = None  # type: Optional[subprocess.Popen]
        self._stream_reader = None  # type: Optional[asyncio.StreamReader]

    async def start(self) -> None:
        if self._loop is None:
            self._loop = asyncio.get_event_loop()

        # open log file
        self._log_file_desc = open(self.log_file, "a", 1)

        # get source deps
        # TOFIX(LR) async version
        # proc = await _async_golang_get_deps(self.source, loop=self._loop)
        # await proc.wait()
        logger.info("Downloading goland dependencies. This may take a while...")
        proc = _golang_get_deps(self.source, self._log_file_desc)
        proc.wait()
        logger.info("Finished downloading golang dependencies.")

        # setup fifos
        in_path = self.noise_to_aea_path
        out_path = self.aea_to_noise_path
        logger.debug("Creating pipes ({}, {})...".format(in_path, out_path))
        if os.path.exists(in_path):
            os.remove(in_path)
        if os.path.exists(out_path):
            os.remove(out_path)
        os.mkfifo(in_path)
        os.mkfifo(out_path)

        # setup config
        env = os.environ
        env["AEA_P2P_ID"] = self.key + self.pub
        env["AEA_P2P_URI"] = str(self.uri)
        env["AEA_P2P_ENTRY_URIS"] = ",".join(
            [str(uri) for uri in self.entry_peers if str(uri) != str(self.uri)]
        )
        env["NOISE_TO_AEA"] = in_path
        env["AEA_TO_NOISE"] = out_path

        # run node
        self.proc = _golang_run(self.source, self.clargs, env, self._log_file_desc)

        await self._connect()

    async def _connect(self) -> None:
        if self._connection_attempts == 1:
            raise Exception("couldn't connect to noise p2p process")
            # TOFIX(LR) use proper exception
        self._connection_attempts -= 1

        logger.debug(
            "Attempt opening pipes {}, {}...".format(
                self.noise_to_aea_path, self.aea_to_noise_path
            )
        )

        self._noise_to_aea = os.open(
            self.noise_to_aea_path, os.O_RDONLY | os.O_NONBLOCK
        )

        try:
            self._aea_to_noise = os.open(
                self.aea_to_noise_path, os.O_WRONLY | os.O_NONBLOCK
            )
        except OSError as e:
            if e.errno == errno.ENXIO:
                await asyncio.sleep(2)
                await self._connect()
                return
            else:
                raise e

        # setup reader
        assert self._noise_to_aea is not None and self._aea_to_noise is not None
        self._stream_reader = asyncio.StreamReader(loop=self._loop)
        self._reader_protocol = asyncio.StreamReaderProtocol(
            self._stream_reader, loop=self._loop
        )
        self._fileobj = os.fdopen(self._noise_to_aea, "r")
        assert self._loop is not None
        await self._loop.connect_read_pipe(lambda: self._reader_protocol, self._fileobj)

        logger.info("Connected to noise node")

    @asyncio.coroutine
    def write(self, data: bytes) -> None:
        size = struct.pack("!I", len(data))
        os.write(self._aea_to_noise, size)
        os.write(self._aea_to_noise, data)
        # TOFIX(LR) can use asyncio.connect_write_pipe

    async def read(self) -> Optional[bytes]:
        assert (
            self._stream_reader is not None
        ), "StreamReader not set, call connect first!"
        try:
            logger.debug("Waiting for messages...")
            buf = await self._stream_reader.readexactly(4)
            if not buf:
                return None
            size = struct.unpack("!I", buf)[0]
            data = await self._stream_reader.readexactly(size)
            if not data:
                return None
            return data
        except asyncio.streams.IncompleteReadError as e:
            logger.info(
                "Node disconnected while reading {}/{}".format(
                    len(e.partial), e.expected
                )
            )
            return None

    def stop(self) -> None:
        # TOFIX(LR) wait is blocking and proc can ignore terminate
        assert self.proc is not None, "Process not set, call connect first!"
        self.proc.terminate()
        self.proc.wait()


class P2PNoiseConnection(Connection):
    """A noise p2p node connection.
    """

    def __init__(
        self,
        key: Curve25519PrivKey,
        uri: Optional[Uri] = None,
        entry_peers: Sequence[Uri] = None,
        log_file: Optional[str] = None,
        **kwargs
    ):
        """
        Initialize a p2p noise connection.

        :param key: ec25519 curve private key.
        :param uri: noise node ip address and port number in format ipaddress:port.
        :param entry_peers: noise entry peers ip address and port numbers.
        :param log_file: noise node log file
        """
        self._check_go_installed()
        if kwargs.get("configuration") is None and kwargs.get("connection_id") is None:
            kwargs["connection_id"] = PublicId("fetchai", "p2p-noise", "0.1.0")
        # noise local node
        self.node = NoiseNode(
            key, NOISE_NODE_SOURCE, NOISE_NODE_CLARGS, uri, entry_peers, log_file
        )
        # replace address in kwargs
        kwargs["address"] = self.node.pub
        super().__init__(**kwargs)

        if uri is None and (entry_peers is None or len(entry_peers) == 0):
            raise ValueError("Uri parameter must be set for genesis connection")

        self._in_queue = None  # type: Optional[asyncio.Queue]

    @property
    def noise_address(self) -> str:
        """The address used by the node."""
        return self.node.pub

    @property
    def noise_address_id(self) -> str:
        """The identifier for the address."""
        return NOISE

    async def connect(self) -> None:
        """
        Set up the connection.

        :return: None
        """
        if self.connection_status.is_connected:
            return

        # start noise node
        await self.node.start()
        self.connection_status.is_connected = True

        # starting receiving msgs
        self._in_queue = asyncio.Queue()
        asyncio.ensure_future(self._receive_from_node(), loop=self._loop)

    async def disconnect(self) -> None:
        """
        Disconnect from the channel.

        :reutrn: None
        """
        self.connection_status.is_connected = False
        self.node.stop()
        assert self._in_queue is not None, "Input queue not initialized."
        self._in_queue.put_nowait(None)

    async def receive(self, *args, **kwargs) -> Optional["Envelope"]:
        """
        Receive an envelope. Blocking.

        :return: the envelope received, or None.
        """
        try:
            assert self._in_queue is not None
            data = await self._in_queue.get()
            if data is None:
                logger.debug("Received None.")
                self.node.stop()
                self.connection_status.is_connected = False
                return None
                # TOFIX(LR) attempt restarting the node?
            logger.debug("Received data: {}".format(data))
            return Envelope.decode(data)
        except CancelledError:
            logger.debug("Receive cancelled.")
            return None
        except Exception as e:
            logger.exception(e)
            return None

    async def send(self, envelope: Envelope):
        """
        Send messages.

        :return: None
        """
        await self.node.write(envelope.encode())

    async def _receive_from_node(self) -> None:
        """
        Receive data from node.

        :return: None
        """
        while True:
            data = await self.node.read()
            if data is None:
                break
            assert self._in_queue is not None, "Input queue not initialized."
            self._in_queue.put_nowait(data)

    def _check_go_installed(self) -> None:
        """Checks if go is installed. Sys.exits if not"""
        res = shutil.which("go")
        if res is None:
            logger.error(
                "Please install go before running the `fetchai/p2p_noise:0.1.0` connection. "
                "Go is available for download here: https://golang.org/doc/install"
            )
            sys.exit(1)

    @classmethod
    def from_config(
        cls, address: Address, configuration: ConnectionConfig
    ) -> "Connection":
        """
        Get the stub connection from the connection configuration.

        :param address: the address of the agent.
        :param configuration: the connection configuration object.
        :return: the connection object
        """
        noise_key_file = configuration.config.get("noise_key_file")  # Optional[str]
        noise_host = configuration.config.get("noise_host")  # Optional[str]
        noise_port = configuration.config.get("noise_port")  # Optional[int]
        entry_peers = list(cast(List, configuration.config.get("noise_entry_peers")))
        log_file = configuration.config.get("log_file")  # Optional[str]

        if noise_key_file is None:
            key = Curve25519PrivKey()
        else:
            with open(noise_key_file, "r") as f:
                key = Curve25519PrivKey(f.read().strip())

        uri = None
        if noise_port is not None:
            if noise_host is not None:
                uri = Uri(host=noise_host, port=noise_port)
            else:
                uri = Uri(host="127.0.0.1", port=noise_port)

        entry_peers_uris = [Uri(uri) for uri in entry_peers]

        return P2PNoiseConnection(
            key,
            uri,
            entry_peers_uris,
            log_file,
            address=address,
            configuration=configuration,
        )<|MERGE_RESOLUTION|>--- conflicted
+++ resolved
@@ -23,11 +23,7 @@
 import errno
 import logging
 import os
-<<<<<<< HEAD
-import posix
 import shutil
-=======
->>>>>>> 3f7069ab
 import struct
 import subprocess  # nosec
 import sys
