--- conflicted
+++ resolved
@@ -267,7 +267,6 @@
         logger.info("Downloading golang dependencies. This may take a while...")
         proc = _golang_module_build(self.source, self._log_file_desc)
         proc.wait()
-<<<<<<< HEAD
         with open(self.log_file, "r") as f:	
             logger.debug(f.read())	
         node_log = ""	
@@ -277,19 +276,7 @@
             raise Exception(	
                 "Error while downloading golang dependencies and building it: {}, {}".format(	
                     proc.returncode, node_log	
-                )	
-=======
-        with open(self.log_file, "r") as f:
-            logger.debug(f.read())
-        node_log = ""
-        with open(self.log_file, "r") as f:
-            node_log = f.read()
-        if proc.returncode != 0:
-            raise Exception(
-                "Error while downloading golang dependencies and building it: {}, {}".format(
-                    proc.returncode, node_log
                 )
->>>>>>> 8d82158d
             )
         logger.info("Finished downloading golang dependencies.")
 
@@ -385,11 +372,6 @@
         )
         self._fileobj = os.fdopen(self._libp2p_to_aea, "r")
         await self._loop.connect_read_pipe(lambda: self._reader_protocol, self._fileobj)
-<<<<<<< HEAD
-=======
-        with open(self.log_file, "r") as f:
-            logger.debug(f.read())
->>>>>>> 8d82158d
 
         logger.info("Successfully connected to libp2p node!")
         self.multiaddrs = self.get_libp2p_node_multiaddrs()
