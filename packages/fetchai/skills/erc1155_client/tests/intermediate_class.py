# -*- coding: utf-8 -*-
# ------------------------------------------------------------------------------
#
#   Copyright 2021-2022 Valory AG
#   Copyright 2018-2019 Fetch.AI Limited
#
#   Licensed under the Apache License, Version 2.0 (the "License");
#   you may not use this file except in compliance with the License.
#   You may obtain a copy of the License at
#
#       http://www.apache.org/licenses/LICENSE-2.0
#
#   Unless required by applicable law or agreed to in writing, software
#   distributed under the License is distributed on an "AS IS" BASIS,
#   WITHOUT WARRANTIES OR CONDITIONS OF ANY KIND, either express or implied.
#   See the License for the specific language governing permissions and
#   limitations under the License.
#
# ------------------------------------------------------------------------------
"""This module sets up test environment for erc1155_client skill."""
# pylint: skip-file

from pathlib import Path
from typing import cast

from aea.helpers.search.models import (
    Attribute,
    Constraint,
    ConstraintType,
    DataModel,
    Description,
    Query,
)
from aea.helpers.transaction.base import RawMessage, RawTransaction, Terms
from aea.protocols.dialogue.base import DialogueMessage
from aea.test_tools.test_skill import BaseSkillTestCase

from packages.fetchai.protocols.contract_api.custom_types import Kwargs
from packages.fetchai.protocols.contract_api.message import ContractApiMessage
from packages.fetchai.protocols.fipa.message import FipaMessage
from packages.fetchai.protocols.ledger_api.message import LedgerApiMessage
from packages.fetchai.protocols.oef_search.message import OefSearchMessage
from packages.fetchai.skills.erc1155_client.behaviours import SearchBehaviour
from packages.fetchai.skills.erc1155_client.dialogues import (
    ContractApiDialogues,
    DefaultDialogues,
    FipaDialogues,
    LedgerApiDialogues,
    OefSearchDialogues,
    SigningDialogues,
)
from packages.fetchai.skills.erc1155_client.handlers import (
    ContractApiHandler,
    FipaHandler,
    LedgerApiHandler,
    OefSearchHandler,
    SigningHandler,
)
from packages.fetchai.skills.erc1155_client.strategy import Strategy
from packages.open_aea.protocols.signing.message import SigningMessage


PACKAGE_DIR = Path(__file__).parent.parent


class ERC1155ClientTestCase(BaseSkillTestCase):
    """Sets the erc1155_client class up for testing."""

    path_to_skill = PACKAGE_DIR

<<<<<<< HEAD
    def setup(self):
=======
    @classmethod
    def setup_class(cls):
>>>>>>> 52ce6d49
        """Setup the test class."""
        self.location = {"longitude": 0.1270, "latitude": 51.5194}
        self.search_query = {
            "search_key": "seller_service",
            "search_value": "erc1155_contract",
            "constraint_type": "==",
        }
        self.search_radius = 5.0
        config_overrides = {
            "models": {
                "strategy": {
                    "args": {
                        "location": self.location,
                        "search_query": self.search_query,
                        "search_radius": self.search_radius,
                    }
                }
            },
        }

        super().setup_class(config_overrides=config_overrides)

        # behaviours
        self.search_behaviour = cast(
            SearchBehaviour, self._skill.skill_context.behaviours.search
        )

        # dialogues
        self.contract_api_dialogues = cast(
            ContractApiDialogues, self._skill.skill_context.contract_api_dialogues
        )
        self.default_dialogues = cast(
            DefaultDialogues, self._skill.skill_context.default_dialogues
        )
        self.fipa_dialogues = cast(
            FipaDialogues, self._skill.skill_context.fipa_dialogues
        )
        self.ledger_api_dialogues = cast(
            LedgerApiDialogues, self._skill.skill_context.ledger_api_dialogues
        )
        self.oef_search_dialogues = cast(
            OefSearchDialogues, self._skill.skill_context.oef_search_dialogues
        )
        self.signing_dialogues = cast(
            SigningDialogues, self._skill.skill_context.signing_dialogues
        )

        # handlers
        self.fipa_handler = cast(FipaHandler, self._skill.skill_context.handlers.fipa)
        self.oef_search_handler = cast(
            OefSearchHandler, self._skill.skill_context.handlers.oef_search
        )
        self.contract_api_handler = cast(
            ContractApiHandler, self._skill.skill_context.handlers.contract_api
        )
        self.signing_handler = cast(
            SigningHandler, self._skill.skill_context.handlers.signing
        )
        self.ledger_api_handler = cast(
            LedgerApiHandler, self._skill.skill_context.handlers.ledger_api
        )

        # models
        self.strategy = cast(Strategy, self._skill.skill_context.strategy)

        self.logger = self._skill.skill_context.logger

        # mocked objects
        self.ledger_id = "some_ledger_id"
        self.contract_id = "some_contract_id"
        self.contract_address = "some_contract_address"
        self.callable = "some_callable"
        self.body = {"some_key": "some_value"}
        self.kwargs = Kwargs(self.body)
        self.address = "some_address"
        self.mocked_terms = Terms(
            self.ledger_id,
            self._skill.skill_context.agent_address,
            "counterprty",
            {"currency_id": 50},
            {"good_id": -10},
            "some_nonce",
        )
        self.mocked_query = Query(
            [Constraint("some_attribute_name", ConstraintType("==", "some_value"))],
            DataModel(
                "some_data_model_name",
                [
                    Attribute(
                        "some_attribute_name",
                        str,
                        False,
                        "Some attribute descriptions.",
                    )
                ],
            ),
        )
        self.mocked_proposal = Description(
            {
                "contract_address": "some_contract_address",
                "token_id": "123456",
                "trade_nonce": "876438756348568",
                "from_supply": "543",
                "to_supply": "432",
                "value": "67",
            }
        )
        self.mocked_raw_tx = (
            RawTransaction(self.ledger_id, {"some_key": "some_value"}),
        )
        self.mocked_raw_msg = RawMessage(self.ledger_id, b"some_body")

        # list of messages
        self.list_of_fipa_messages = (
            DialogueMessage(FipaMessage.Performative.CFP, {"query": self.mocked_query}),
            DialogueMessage(
                FipaMessage.Performative.PROPOSE, {"proposal": self.mocked_proposal}
            ),
        )
        self.list_of_oef_search_messages = (
            DialogueMessage(
                OefSearchMessage.Performative.SEARCH_SERVICES,
                {"query": self.mocked_query},
            ),
        )
        self.list_of_contract_api_messages = (
            DialogueMessage(
                ContractApiMessage.Performative.GET_RAW_MESSAGE,
                {
                    "ledger_id": self.ledger_id,
                    "contract_id": self.contract_id,
                    "contract_address": self.contract_address,
                    "callable": self.callable,
                    "kwargs": self.kwargs,
                },
            ),
        )
        self.list_of_signing_messages = (
            DialogueMessage(
                SigningMessage.Performative.SIGN_MESSAGE,
                {"terms": self.mocked_terms, "raw_message": self.mocked_raw_msg},
            ),
        )
        self.list_of_ledger_api_messages = (
            DialogueMessage(
                LedgerApiMessage.Performative.GET_BALANCE,
                {"ledger_id": self.ledger_id, "address": "some_address"},
            ),
        )<|MERGE_RESOLUTION|>--- conflicted
+++ resolved
@@ -68,27 +68,23 @@
 
     path_to_skill = PACKAGE_DIR
 
-<<<<<<< HEAD
-    def setup(self):
-=======
     @classmethod
     def setup_class(cls):
->>>>>>> 52ce6d49
         """Setup the test class."""
-        self.location = {"longitude": 0.1270, "latitude": 51.5194}
-        self.search_query = {
+        cls.location = {"longitude": 0.1270, "latitude": 51.5194}
+        cls.search_query = {
             "search_key": "seller_service",
             "search_value": "erc1155_contract",
             "constraint_type": "==",
         }
-        self.search_radius = 5.0
+        cls.search_radius = 5.0
         config_overrides = {
             "models": {
                 "strategy": {
                     "args": {
-                        "location": self.location,
-                        "search_query": self.search_query,
-                        "search_radius": self.search_radius,
+                        "location": cls.location,
+                        "search_query": cls.search_query,
+                        "search_radius": cls.search_radius,
                     }
                 }
             },
@@ -97,67 +93,67 @@
         super().setup_class(config_overrides=config_overrides)
 
         # behaviours
-        self.search_behaviour = cast(
-            SearchBehaviour, self._skill.skill_context.behaviours.search
+        cls.search_behaviour = cast(
+            SearchBehaviour, cls._skill.skill_context.behaviours.search
         )
 
         # dialogues
-        self.contract_api_dialogues = cast(
-            ContractApiDialogues, self._skill.skill_context.contract_api_dialogues
-        )
-        self.default_dialogues = cast(
-            DefaultDialogues, self._skill.skill_context.default_dialogues
-        )
-        self.fipa_dialogues = cast(
-            FipaDialogues, self._skill.skill_context.fipa_dialogues
-        )
-        self.ledger_api_dialogues = cast(
-            LedgerApiDialogues, self._skill.skill_context.ledger_api_dialogues
-        )
-        self.oef_search_dialogues = cast(
-            OefSearchDialogues, self._skill.skill_context.oef_search_dialogues
-        )
-        self.signing_dialogues = cast(
-            SigningDialogues, self._skill.skill_context.signing_dialogues
+        cls.contract_api_dialogues = cast(
+            ContractApiDialogues, cls._skill.skill_context.contract_api_dialogues
+        )
+        cls.default_dialogues = cast(
+            DefaultDialogues, cls._skill.skill_context.default_dialogues
+        )
+        cls.fipa_dialogues = cast(
+            FipaDialogues, cls._skill.skill_context.fipa_dialogues
+        )
+        cls.ledger_api_dialogues = cast(
+            LedgerApiDialogues, cls._skill.skill_context.ledger_api_dialogues
+        )
+        cls.oef_search_dialogues = cast(
+            OefSearchDialogues, cls._skill.skill_context.oef_search_dialogues
+        )
+        cls.signing_dialogues = cast(
+            SigningDialogues, cls._skill.skill_context.signing_dialogues
         )
 
         # handlers
-        self.fipa_handler = cast(FipaHandler, self._skill.skill_context.handlers.fipa)
-        self.oef_search_handler = cast(
-            OefSearchHandler, self._skill.skill_context.handlers.oef_search
-        )
-        self.contract_api_handler = cast(
-            ContractApiHandler, self._skill.skill_context.handlers.contract_api
-        )
-        self.signing_handler = cast(
-            SigningHandler, self._skill.skill_context.handlers.signing
-        )
-        self.ledger_api_handler = cast(
-            LedgerApiHandler, self._skill.skill_context.handlers.ledger_api
+        cls.fipa_handler = cast(FipaHandler, cls._skill.skill_context.handlers.fipa)
+        cls.oef_search_handler = cast(
+            OefSearchHandler, cls._skill.skill_context.handlers.oef_search
+        )
+        cls.contract_api_handler = cast(
+            ContractApiHandler, cls._skill.skill_context.handlers.contract_api
+        )
+        cls.signing_handler = cast(
+            SigningHandler, cls._skill.skill_context.handlers.signing
+        )
+        cls.ledger_api_handler = cast(
+            LedgerApiHandler, cls._skill.skill_context.handlers.ledger_api
         )
 
         # models
-        self.strategy = cast(Strategy, self._skill.skill_context.strategy)
-
-        self.logger = self._skill.skill_context.logger
+        cls.strategy = cast(Strategy, cls._skill.skill_context.strategy)
+
+        cls.logger = cls._skill.skill_context.logger
 
         # mocked objects
-        self.ledger_id = "some_ledger_id"
-        self.contract_id = "some_contract_id"
-        self.contract_address = "some_contract_address"
-        self.callable = "some_callable"
-        self.body = {"some_key": "some_value"}
-        self.kwargs = Kwargs(self.body)
-        self.address = "some_address"
-        self.mocked_terms = Terms(
-            self.ledger_id,
-            self._skill.skill_context.agent_address,
+        cls.ledger_id = "some_ledger_id"
+        cls.contract_id = "some_contract_id"
+        cls.contract_address = "some_contract_address"
+        cls.callable = "some_callable"
+        cls.body = {"some_key": "some_value"}
+        cls.kwargs = Kwargs(cls.body)
+        cls.address = "some_address"
+        cls.mocked_terms = Terms(
+            cls.ledger_id,
+            cls._skill.skill_context.agent_address,
             "counterprty",
             {"currency_id": 50},
             {"good_id": -10},
             "some_nonce",
         )
-        self.mocked_query = Query(
+        cls.mocked_query = Query(
             [Constraint("some_attribute_name", ConstraintType("==", "some_value"))],
             DataModel(
                 "some_data_model_name",
@@ -171,7 +167,7 @@
                 ],
             ),
         )
-        self.mocked_proposal = Description(
+        cls.mocked_proposal = Description(
             {
                 "contract_address": "some_contract_address",
                 "token_id": "123456",
@@ -181,45 +177,43 @@
                 "value": "67",
             }
         )
-        self.mocked_raw_tx = (
-            RawTransaction(self.ledger_id, {"some_key": "some_value"}),
-        )
-        self.mocked_raw_msg = RawMessage(self.ledger_id, b"some_body")
+        cls.mocked_raw_tx = (RawTransaction(cls.ledger_id, {"some_key": "some_value"}),)
+        cls.mocked_raw_msg = RawMessage(cls.ledger_id, b"some_body")
 
         # list of messages
-        self.list_of_fipa_messages = (
-            DialogueMessage(FipaMessage.Performative.CFP, {"query": self.mocked_query}),
-            DialogueMessage(
-                FipaMessage.Performative.PROPOSE, {"proposal": self.mocked_proposal}
-            ),
-        )
-        self.list_of_oef_search_messages = (
+        cls.list_of_fipa_messages = (
+            DialogueMessage(FipaMessage.Performative.CFP, {"query": cls.mocked_query}),
+            DialogueMessage(
+                FipaMessage.Performative.PROPOSE, {"proposal": cls.mocked_proposal}
+            ),
+        )
+        cls.list_of_oef_search_messages = (
             DialogueMessage(
                 OefSearchMessage.Performative.SEARCH_SERVICES,
-                {"query": self.mocked_query},
-            ),
-        )
-        self.list_of_contract_api_messages = (
+                {"query": cls.mocked_query},
+            ),
+        )
+        cls.list_of_contract_api_messages = (
             DialogueMessage(
                 ContractApiMessage.Performative.GET_RAW_MESSAGE,
                 {
-                    "ledger_id": self.ledger_id,
-                    "contract_id": self.contract_id,
-                    "contract_address": self.contract_address,
-                    "callable": self.callable,
-                    "kwargs": self.kwargs,
+                    "ledger_id": cls.ledger_id,
+                    "contract_id": cls.contract_id,
+                    "contract_address": cls.contract_address,
+                    "callable": cls.callable,
+                    "kwargs": cls.kwargs,
                 },
             ),
         )
-        self.list_of_signing_messages = (
+        cls.list_of_signing_messages = (
             DialogueMessage(
                 SigningMessage.Performative.SIGN_MESSAGE,
-                {"terms": self.mocked_terms, "raw_message": self.mocked_raw_msg},
-            ),
-        )
-        self.list_of_ledger_api_messages = (
+                {"terms": cls.mocked_terms, "raw_message": cls.mocked_raw_msg},
+            ),
+        )
+        cls.list_of_ledger_api_messages = (
             DialogueMessage(
                 LedgerApiMessage.Performative.GET_BALANCE,
-                {"ledger_id": self.ledger_id, "address": "some_address"},
+                {"ledger_id": cls.ledger_id, "address": "some_address"},
             ),
         )