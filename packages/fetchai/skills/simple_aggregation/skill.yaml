--- conflicted
+++ resolved
@@ -8,17 +8,10 @@
 fingerprint:
   README.md: QmSFsC6K217XxwuH5fXGQYU29J44VvW9Qim5yNPAbXLegV
   __init__.py: QmRiWWZD3akeTSkr5UksPrRc83qvjbQm9eZTqEQ1DsZK3Z
-<<<<<<< HEAD
-  behaviours.py: QmYQdFED8mr4HWnDbramcLhxJUFirCNnmfgkDeT2pqPa2B
+  behaviours.py: QmaKqoxGNfFCriEXbCBZLqcbvo1DhqoUdiRnDpitCJhJBq
   dialogues.py: QmaAnWJHSrAVqbswjGpJ9ukBA2QDdXxJAy33Gtabet3Bny
   handlers.py: QmTzg7SbhJDbnmTmz914QAJyNtEuZqWK2cSVdhwgT6otfL
-  strategy.py: QmdTfLQsZK56cC57vPJCck8bAoPixBuV6sdihNNcdwokWj
-=======
-  behaviours.py: QmYp4FejucDPdHMNiCCFqJaYBayxoCMCSTa8S822LYaztN
-  dialogues.py: QmaAnWJHSrAVqbswjGpJ9ukBA2QDdXxJAy33Gtabet3Bny
-  handlers.py: QmcSJuVrpd2sbZa31dSHPdTegayXESXcu3mZE6g4AgUX8c
   strategy.py: QmNpKikbpCJ9vMrpSdaPPk4FKQe8GTiBBovpMEHcfnDHoh
->>>>>>> fa4608e5
 fingerprint_ignore_patterns: []
 contracts: []
 protocols:
@@ -56,13 +49,10 @@
   strategy:
     args:
       aggregation_function: mean
-<<<<<<< HEAD
       classification:
         piece: classification
         value: agent
-=======
       decimals: 0
->>>>>>> fa4608e5
       location:
         latitude: 51.5194
         longitude: 0.127
