# -*- coding: utf-8 -*-
# ------------------------------------------------------------------------------
#
#   Copyright 2018-2019 Fetch.AI Limited
#
#   Licensed under the Apache License, Version 2.0 (the "License");
#   you may not use this file except in compliance with the License.
#   You may obtain a copy of the License at
#
#       http://www.apache.org/licenses/LICENSE-2.0
#
#   Unless required by applicable law or agreed to in writing, software
#   distributed under the License is distributed on an "AS IS" BASIS,
#   WITHOUT WARRANTIES OR CONDITIONS OF ANY KIND, either express or implied.
#   See the License for the specific language governing permissions and
#   limitations under the License.
#
# ------------------------------------------------------------------------------

"""This package contains a scaffold of a handler."""

import pprint
import time
from typing import Optional, Tuple, cast

from aea.configurations.base import ProtocolId
from aea.helpers.dialogue.base import DialogueLabel
from aea.helpers.search.models import Query
from aea.protocols.base import Message
from aea.protocols.default.message import DefaultMessage
from aea.protocols.signing.message import SigningMessage
from aea.skills.base import Handler

from packages.fetchai.protocols.fipa.message import FipaMessage
from packages.fetchai.protocols.oef_search.message import OefSearchMessage
from packages.fetchai.skills.tac_negotiation.dialogues import (
    DefaultDialogues,
    FipaDialogue,
    FipaDialogues,
    OefSearchDialogue,
    OefSearchDialogues,
    SigningDialogue,
    SigningDialogues,
)
from packages.fetchai.skills.tac_negotiation.strategy import Strategy
from packages.fetchai.skills.tac_negotiation.transactions import Transactions


class FipaNegotiationHandler(Handler):
    """This class implements the fipa negotiation handler."""

    SUPPORTED_PROTOCOL = FipaMessage.protocol_id  # type: Optional[ProtocolId]

    def setup(self) -> None:
        """
        Implement the setup.

        :return: None
        """
        pass

    def handle(self, message: Message) -> None:
        """
        Dispatch message to relevant handler and respond.

        :param message: the message
        :return: None
        """
        fipa_msg = cast(FipaMessage, message)

        # recover dialogue
        fipa_dialogues = cast(FipaDialogues, self.context.fipa_dialogues)
        fipa_dialogue = cast(FipaDialogue, fipa_dialogues.update(fipa_msg))
        if fipa_dialogue is None:
            self._handle_unidentified_dialogue(fipa_msg)
            return

        self.context.logger.debug(
            "handling FipaMessage of performative={}".format(fipa_msg.performative)
        )
        if fipa_msg.performative == FipaMessage.Performative.CFP:
            self._on_cfp(fipa_msg, fipa_dialogue)
        elif fipa_msg.performative == FipaMessage.Performative.PROPOSE:
            self._on_propose(fipa_msg, fipa_dialogue)
        elif fipa_msg.performative == FipaMessage.Performative.DECLINE:
            self._on_decline(fipa_msg, fipa_dialogue)
        elif fipa_msg.performative == FipaMessage.Performative.ACCEPT:
            self._on_accept(fipa_msg, fipa_dialogue)
        elif fipa_msg.performative == FipaMessage.Performative.MATCH_ACCEPT_W_INFORM:
            self._on_match_accept(fipa_msg, fipa_dialogue)

    def teardown(self) -> None:
        """
        Implement the handler teardown.

        :return: None
        """
        pass

    def _handle_unidentified_dialogue(self, fipa_msg: FipaMessage) -> None:
        """
        Handle an unidentified dialogue.

        Respond to the sender with a default message containing the appropriate error information.

        :param msg: the message

        :return: None
        """
        self.context.logger.info(
            "received invalid fipa message={}, unidentified dialogue.".format(fipa_msg)
        )
        default_dialogues = cast(DefaultDialogues, self.context.default_dialogues)
        default_msg = DefaultMessage(
            performative=DefaultMessage.Performative.ERROR,
            dialogue_reference=default_dialogues.new_self_initiated_dialogue_reference(),
            error_code=DefaultMessage.ErrorCode.INVALID_DIALOGUE,
            error_msg="Invalid dialogue.",
            error_data={"fipa_message": fipa_msg.encode()},
        )
        default_msg.to = fipa_msg.sender
        assert (
            default_dialogues.update(default_msg) is not None
        ), "DefaultDialogue not constructed."
        self.context.outbox.put_message(message=default_msg)

    def _on_cfp(self, cfp: FipaMessage, fipa_dialogue: FipaDialogue) -> None:
        """
        Handle a CFP.

        :param cfp: the fipa message containing the CFP
        :param fipa_dialogue: the fipa_dialogue

        :return: None
        """
        new_msg_id = cfp.message_id + 1
        query = cast(Query, cfp.query)
        strategy = cast(Strategy, self.context.strategy)
        proposal_description = strategy.get_proposal_for_query(
            query, cast(FipaDialogue.Role, fipa_dialogue.role)
        )

        if proposal_description is None:
            self.context.logger.debug(
                "sending to {} a Decline{}".format(
                    fipa_dialogue.dialogue_label.dialogue_opponent_addr[-5:],
                    pprint.pformat(
                        {
                            "msg_id": new_msg_id,
                            "dialogue_reference": cfp.dialogue_reference,
                            "origin": fipa_dialogue.dialogue_label.dialogue_opponent_addr[
                                -5:
                            ],
                            "target": cfp.target,
                        }
                    ),
                )
            )
            fipa_msg = FipaMessage(
                performative=FipaMessage.Performative.DECLINE,
                message_id=new_msg_id,
                dialogue_reference=fipa_dialogue.dialogue_label.dialogue_reference,
                target=cfp.message_id,
            )
            fipa_dialogues = cast(FipaDialogues, self.context.fipa_dialogues)
            fipa_dialogues.dialogue_stats.add_dialogue_endstate(
                FipaDialogue.EndState.DECLINED_CFP, fipa_dialogue.is_self_initiated
            )
        else:
            transactions = cast(Transactions, self.context.transactions)
            signing_msg = transactions.generate_signing_message(
                SigningMessage.Performative.SIGN_MESSAGE,
                proposal_description,
                fipa_dialogue.dialogue_label,
                cast(FipaDialogue.Role, fipa_dialogue.role),
                self.context.agent_address,
            )
            transactions.add_pending_proposal(
                fipa_dialogue.dialogue_label, new_msg_id, signing_msg
            )
            self.context.logger.info(
                "sending to {} a Propose {}".format(
                    fipa_dialogue.dialogue_label.dialogue_opponent_addr[-5:],
                    pprint.pformat(
                        {
                            "msg_id": new_msg_id,
                            "dialogue_reference": cfp.dialogue_reference,
                            "origin": fipa_dialogue.dialogue_label.dialogue_opponent_addr[
                                -5:
                            ],
                            "target": cfp.message_id,
                            "propose": proposal_description.values,
                        }
                    ),
                )
            )
            fipa_msg = FipaMessage(
                performative=FipaMessage.Performative.PROPOSE,
                message_id=new_msg_id,
                dialogue_reference=fipa_dialogue.dialogue_label.dialogue_reference,
                target=cfp.message_id,
                proposal=proposal_description,
            )
        fipa_msg.to = cfp.sender
        fipa_dialogue.update(fipa_msg)
        self.context.outbox.put_message(message=fipa_msg)

    def _on_propose(self, propose: FipaMessage, fipa_dialogue: FipaDialogue) -> None:
        """
        Handle a Propose.

        :param propose: the message containing the Propose
        :param fipa_dialogue: the fipa_dialogue
        :return: None
        """
        new_msg_id = propose.message_id + 1
        strategy = cast(Strategy, self.context.strategy)
        proposal_description = propose.proposal
        self.context.logger.debug("on Propose as {}.".format(fipa_dialogue.role))
        transactions = cast(Transactions, self.context.transactions)
        signing_msg = transactions.generate_signing_message(
            SigningMessage.Performative.SIGN_MESSAGE,
            proposal_description,
            fipa_dialogue.dialogue_label,
            cast(FipaDialogue.Role, fipa_dialogue.role),
            self.context.agent_address,
        )

        if strategy.is_profitable_transaction(
            signing_msg, role=cast(FipaDialogue.Role, fipa_dialogue.role)
        ):
            self.context.logger.info(
                "accepting propose (as {}).".format(fipa_dialogue.role)
            )
            transactions.add_locked_tx(
                signing_msg, role=cast(FipaDialogue.Role, fipa_dialogue.role)
            )
            transactions.add_pending_initial_acceptance(
                fipa_dialogue.dialogue_label, new_msg_id, signing_msg
            )
            fipa_msg = FipaMessage(
                performative=FipaMessage.Performative.ACCEPT,
                message_id=new_msg_id,
                dialogue_reference=fipa_dialogue.dialogue_label.dialogue_reference,
                target=propose.message_id,
            )
        else:
            self.context.logger.info(
                "declining propose (as {})".format(fipa_dialogue.role)
            )
            fipa_msg = FipaMessage(
                performative=FipaMessage.Performative.DECLINE,
                message_id=new_msg_id,
                dialogue_reference=fipa_dialogue.dialogue_label.dialogue_reference,
                target=propose.message_id,
            )
            fipa_dialogues = cast(FipaDialogues, self.context.fipa_dialogues)
            fipa_dialogues.dialogue_stats.add_dialogue_endstate(
                FipaDialogue.EndState.DECLINED_PROPOSE, fipa_dialogue.is_self_initiated
            )
        fipa_msg.to = propose.sender
        fipa_dialogue.update(fipa_msg)
        self.context.outbox.put_message(message=fipa_msg)

    def _on_decline(self, decline: FipaMessage, fipa_dialogue: FipaDialogue) -> None:
        """
        Handle a Decline.

        :param decline: the Decline message
        :param fipa_dialogue: the fipa_dialogue
        :return: None
        """
        self.context.logger.debug(
            "on_decline: msg_id={}, dialogue_reference={}, origin={}, target={}".format(
                decline.message_id,
                decline.dialogue_reference,
                fipa_dialogue.dialogue_label.dialogue_opponent_addr,
                decline.target,
            )
        )
        target = decline.target
        fipa_dialogues = cast(FipaDialogues, self.context.fipa_dialogues)

        if target == 1:
            fipa_dialogues.dialogue_stats.add_dialogue_endstate(
                FipaDialogue.EndState.DECLINED_CFP, fipa_dialogue.is_self_initiated
            )
        elif target == 2:
            fipa_dialogues.dialogue_stats.add_dialogue_endstate(
                FipaDialogue.EndState.DECLINED_PROPOSE, fipa_dialogue.is_self_initiated
            )
            transactions = cast(Transactions, self.context.transactions)
            signing_msg = transactions.pop_pending_proposal(
                fipa_dialogue.dialogue_label, target
            )
        elif target == 3:
            fipa_dialogues.dialogue_stats.add_dialogue_endstate(
                FipaDialogue.EndState.DECLINED_ACCEPT, fipa_dialogue.is_self_initiated
            )
            transactions = cast(Transactions, self.context.transactions)
            signing_msg = transactions.pop_pending_initial_acceptance(
                fipa_dialogue.dialogue_label, target
            )
            transactions.pop_locked_tx(signing_msg)

    def _on_accept(self, accept: FipaMessage, fipa_dialogue: FipaDialogue) -> None:
        """
        Handle an Accept.

        :param accept: the Accept message
        :param fipa_dialogue: the fipa_dialogue
        :return: None
        """
        self.context.logger.debug(
            "on_accept: msg_id={}, dialogue_reference={}, origin={}, target={}".format(
                accept.message_id,
                accept.dialogue_reference,
                fipa_dialogue.dialogue_label.dialogue_opponent_addr,
                accept.target,
            )
        )
        new_msg_id = accept.message_id + 1
        transactions = cast(Transactions, self.context.transactions)
        signing_msg = transactions.pop_pending_proposal(
            fipa_dialogue.dialogue_label, accept.target
        )
        strategy = cast(Strategy, self.context.strategy)

        if strategy.is_profitable_transaction(
            signing_msg, role=cast(FipaDialogue.Role, fipa_dialogue.role)
        ):
            self.context.logger.info(
                "locking the current state (as {}).".format(fipa_dialogue.role)
            )
            transactions.add_locked_tx(
                signing_msg, role=cast(FipaDialogue.Role, fipa_dialogue.role)
            )
            if strategy.is_contract_tx:
                pass
<<<<<<< HEAD
                # contract = cast(ERC1155Contract, self.context.contracts.erc1155)
                # if not contract.is_deployed:
                #     ledger_api = self.context.ledger_apis.get_api(strategy.ledger_id)
                #     contract_address = self.context.shared_state.get(
                #         "erc1155_contract_address", None
                #     )
                #     assert (
                #         contract_address is not None
                #     ), "ERC1155Contract address not set!"
                # tx_nonce = transaction_msg.skill_callback_info.get("tx_nonce", None)
                # assert tx_nonce is not None, "tx_nonce must be provided"
                # transaction_msg = contract.get_hash_batch_transaction_msg(
                #     from_address=accept.sender,
                #     to_address=self.context.agent_address,  # must match self
                #     token_ids=[
                #         int(key)
                #         for key in transaction_msg.terms.quantities_by_good_id.keys()
                #     ]
                #     + [
                #         int(key)
                #         for key in transaction_msg.terms.amount_by_currency_id.keys()
                #     ],
                #     from_supplies=[
                #         quantity if quantity > 0 else 0
                #         for quantity in transaction_msg.terms.quantities_by_good_id.values()
                #     ]
                #     + [
                #         value if value > 0 else 0
                #         for value in transaction_msg.terms.amount_by_currency_id.values()
                #     ],
                #     to_supplies=[
                #         -quantity if quantity < 0 else 0
                #         for quantity in transaction_msg.terms.quantities_by_good_id.values()
                #     ]
                #     + [
                #         -value if value < 0 else 0
                #         for value in transaction_msg.terms.amount_by_currency_id.values()
                #     ],
                #     value=0,
                #     trade_nonce=int(tx_nonce),
                #     ledger_api=self.context.ledger_apis.get_api(strategy.ledger_id),
                #     skill_callback_id=self.context.skill_id,
                #     skill_callback_info={
                #         "dialogue_label": fipa_dialogue.dialogue_label.json
                #     },
                # )
=======
                # contract = cast(ERC1155Contract, self.context.contracts.erc1155) # noqa: E800
                # if not contract.is_deployed: # noqa: E800
                #     ledger_api = self.context.ledger_apis.get_api(strategy.ledger_id) # noqa: E800
                #     contract_address = self.context.shared_state.get( # noqa: E800
                #         "erc1155_contract_address", None # noqa: E800
                #     ) # noqa: E800
                #     assert ( # noqa: E800
                #         contract_address is not None # noqa: E800
                #     ), "ERC1155Contract address not set!" # noqa: E800
                # tx_nonce = transaction_msg.skill_callback_info.get("tx_nonce", None) # noqa: E800
                # assert tx_nonce is not None, "tx_nonce must be provided" # noqa: E800
                # transaction_msg = contract.get_hash_batch_transaction_msg( # noqa: E800
                #     from_address=accept.counterparty, # noqa: E800
                #     to_address=self.context.agent_address,  # must match self # noqa: E800
                #     token_ids=[ # noqa: E800
                #         int(key) # noqa: E800
                #         for key in transaction_msg.terms.quantities_by_good_id.keys() # noqa: E800
                #     ] # noqa: E800
                #     + [ # noqa: E800
                #         int(key) # noqa: E800
                #         for key in transaction_msg.terms.amount_by_currency_id.keys() # noqa: E800
                #     ], # noqa: E800
                #     from_supplies=[ # noqa: E800
                #         quantity if quantity > 0 else 0 # noqa: E800
                #         for quantity in transaction_msg.terms.quantities_by_good_id.values() # noqa: E800
                #     ] # noqa: E800
                #     + [ # noqa: E800
                #         value if value > 0 else 0 # noqa: E800
                #         for value in transaction_msg.terms.amount_by_currency_id.values() # noqa: E800
                #     ], # noqa: E800
                #     to_supplies=[ # noqa: E800
                #         -quantity if quantity < 0 else 0 # noqa: E800
                #         for quantity in transaction_msg.terms.quantities_by_good_id.values() # noqa: E800
                #     ] # noqa: E800
                #     + [ # noqa: E800
                #         -value if value < 0 else 0 # noqa: E800
                #         for value in transaction_msg.terms.amount_by_currency_id.values() # noqa: E800
                #     ], # noqa: E800
                #     value=0, # noqa: E800
                #     trade_nonce=int(tx_nonce), # noqa: E800
                #     ledger_api=self.context.ledger_apis.get_api(strategy.ledger_id), # noqa: E800
                #     skill_callback_id=self.context.skill_id, # noqa: E800
                #     skill_callback_info={ # noqa: E800
                #         "dialogue_label": fipa_dialogue.dialogue_label.json # noqa: E800
                #     }, # noqa: E800
                # ) # noqa: E800
>>>>>>> d21d9c30
            else:
                signing_dialogues = cast(
                    SigningDialogues, self.context.signing_dialogues
                )
                signing_dialogue = cast(
                    Optional[SigningDialogue], signing_dialogues.update(signing_msg)
                )
                assert (
                    signing_dialogue is not None
                ), "Could not construct sigining dialogue."
                self.context.logger.info(
                    "sending signing_msg={} to decison maker following ACCEPT.".format(
                        signing_msg
                    )
                )
                self.context.decision_maker_message_queue.put(signing_msg)
        else:
            self.context.logger.debug(
                "decline the Accept (as {}).".format(fipa_dialogue.role)
            )
            fipa_msg = FipaMessage(
                performative=FipaMessage.Performative.DECLINE,
                message_id=new_msg_id,
                dialogue_reference=fipa_dialogue.dialogue_label.dialogue_reference,
                target=accept.message_id,
            )
            fipa_msg.to = accept.sender
            fipa_dialogue.update(fipa_msg)
            dialogues = cast(FipaDialogues, self.context.fipa_dialogues)
            dialogues.dialogue_stats.add_dialogue_endstate(
                FipaDialogue.EndState.DECLINED_ACCEPT, fipa_dialogue.is_self_initiated
            )
            self.context.outbox.put_message(message=fipa_msg)

    def _on_match_accept(
        self, match_accept: FipaMessage, fipa_dialogue: FipaDialogue
    ) -> None:
        """
        Handle a matching Accept.

        :param match_accept: the MatchAccept message
        :param fipa_dialogue: the fipa_dialogue
        :return: None
        """
        self.context.logger.debug(
            "on_match_accept: msg_id={}, dialogue_reference={}, origin={}, target={}".format(
                match_accept.message_id,
                match_accept.dialogue_reference,
                fipa_dialogue.dialogue_label.dialogue_opponent_addr,
                match_accept.target,
            )
        )
        if match_accept.info.get("signature") is not None:
            transactions = cast(Transactions, self.context.transactions)
            signing_msg = transactions.pop_pending_initial_acceptance(
                fipa_dialogue.dialogue_label, match_accept.target
            )
            strategy = cast(Strategy, self.context.strategy)
            counterparty_signature = match_accept.info.get("signature")
            if strategy.is_contract_tx:
                pass
<<<<<<< HEAD
                # contract = cast(ERC1155Contract, self.context.contracts.erc1155)
                # if not contract.is_deployed:
                #     ledger_api = self.context.ledger_apis.get_api(strategy.ledger_id)
                #     contract_address = self.context.shared_state.get(
                #         "erc1155_contract_address", None
                #     )
                #     assert (
                #         contract_address is not None
                #     ), "ERC1155Contract address not set!"
                #     contract.set_deployed_instance(
                #         ledger_api, cast(str, contract_address),
                #     )
                # strategy = cast(Strategy, self.context.strategy)
                # tx_nonce = transaction_msg.skill_callback_info.get("tx_nonce", None)
                # tx_signature = match_accept.info.get("tx_signature", None)
                # assert (
                #     tx_nonce is not None and tx_signature is not None
                # ), "tx_nonce or tx_signature not available"
                # transaction_msg = contract.get_atomic_swap_batch_transaction_msg(
                #     from_address=self.context.agent_address,
                #     to_address=match_accept.sender,
                #     token_ids=[
                #         int(key)
                #         for key in transaction_msg.terms.quantities_by_good_id.keys()
                #     ]
                #     + [
                #         int(key)
                #         for key in transaction_msg.terms.amount_by_currency_id.keys()
                #     ],
                #     from_supplies=[
                #         -quantity if quantity < 0 else 0
                #         for quantity in transaction_msg.terms.quantities_by_good_id.values()
                #     ]
                #     + [
                #         -value if value < 0 else 0
                #         for value in transaction_msg.terms.amount_by_currency_id.values()
                #     ],
                #     to_supplies=[
                #         quantity if quantity > 0 else 0
                #         for quantity in transaction_msg.terms.quantities_by_good_id.values()
                #     ]
                #     + [
                #         value if value > 0 else 0
                #         for value in transaction_msg.terms.amount_by_currency_id.values()
                #     ],
                #     value=0,
                #     trade_nonce=int(tx_nonce),
                #     ledger_api=self.context.ledger_apis.get_api(strategy.ledger_id),
                #     skill_callback_id=self.context.skill_id,
                #     signature=tx_signature,
                #     skill_callback_info={
                #         "dialogue_label": dialogue.dialogue_label.json
                #     },
                # )
=======
                # contract = cast(ERC1155Contract, self.context.contracts.erc1155) # noqa: E800
                # if not contract.is_deployed: # noqa: E800
                #     ledger_api = self.context.ledger_apis.get_api(strategy.ledger_id) # noqa: E800
                #     contract_address = self.context.shared_state.get( # noqa: E800
                #         "erc1155_contract_address", None # noqa: E800
                #     ) # noqa: E800
                #     assert ( # noqa: E800
                #         contract_address is not None # noqa: E800
                #     ), "ERC1155Contract address not set!" # noqa: E800
                #     contract.set_deployed_instance( # noqa: E800
                #         ledger_api, cast(str, contract_address), # noqa: E800
                #     ) # noqa: E800
                # strategy = cast(Strategy, self.context.strategy) # noqa: E800
                # tx_nonce = transaction_msg.skill_callback_info.get("tx_nonce", None) # noqa: E800
                # tx_signature = match_accept.info.get("tx_signature", None) # noqa: E800
                # assert ( # noqa: E800
                #     tx_nonce is not None and tx_signature is not None # noqa: E800
                # ), "tx_nonce or tx_signature not available" # noqa: E800
                # transaction_msg = contract.get_atomic_swap_batch_transaction_msg( # noqa: E800
                #     from_address=self.context.agent_address, # noqa: E800
                #     to_address=match_accept.counterparty, # noqa: E800
                #     token_ids=[ # noqa: E800
                #         int(key) # noqa: E800
                #         for key in transaction_msg.terms.quantities_by_good_id.keys() # noqa: E800
                #     ] # noqa: E800
                #     + [ # noqa: E800
                #         int(key) # noqa: E800
                #         for key in transaction_msg.terms.amount_by_currency_id.keys() # noqa: E800
                #     ], # noqa: E800
                #     from_supplies=[ # noqa: E800
                #         -quantity if quantity < 0 else 0 # noqa: E800
                #         for quantity in transaction_msg.terms.quantities_by_good_id.values() # noqa: E800
                #     ] # noqa: E800
                #     + [ # noqa: E800
                #         -value if value < 0 else 0 # noqa: E800
                #         for value in transaction_msg.terms.amount_by_currency_id.values() # noqa: E800
                #     ], # noqa: E800
                #     to_supplies=[ # noqa: E800
                #         quantity if quantity > 0 else 0 # noqa: E800
                #         for quantity in transaction_msg.terms.quantities_by_good_id.values() # noqa: E800
                #     ] # noqa: E800
                #     + [ # noqa: E800
                #         value if value > 0 else 0 # noqa: E800
                #         for value in transaction_msg.terms.amount_by_currency_id.values() # noqa: E800
                #     ], # noqa: E800
                #     value=0, # noqa: E800
                #     trade_nonce=int(tx_nonce), # noqa: E800
                #     ledger_api=self.context.ledger_apis.get_api(strategy.ledger_id), # noqa: E800
                #     skill_callback_id=self.context.skill_id, # noqa: E800
                #     signature=tx_signature, # noqa: E800
                #     skill_callback_info={ # noqa: E800
                #         "dialogue_label": dialogue.dialogue_label.json # noqa: E800
                #     }, # noqa: E800
                # ) # noqa: E800
>>>>>>> d21d9c30
            else:
                signing_msg.set(
                    "skill_callback_info",
                    {
                        **signing_msg.skill_callback_info,
                        **{"counterparty_signature": counterparty_signature},
                    },
                )
                signing_dialogues = cast(
                    SigningDialogues, self.context.signing_dialogues
                )
                signing_dialogue = cast(
                    Optional[SigningDialogue], signing_dialogues.update(signing_msg)
                )
                assert (
                    signing_dialogue is not None
                ), "Could not construct sigining dialogue."
                self.context.logger.info(
                    "sending signing_msg={} to decison maker following MATCH_ACCEPT.".format(
                        signing_msg
                    )
                )
                self.context.decision_maker_message_queue.put(signing_msg)
        else:
            self.context.logger.warning("match_accept did not contain signature!")


class SigningHandler(Handler):
    """This class implements the transaction handler."""

    SUPPORTED_PROTOCOL = SigningMessage.protocol_id  # type: Optional[ProtocolId]

    def setup(self) -> None:
        """
        Implement the setup.

        :return: None
        """
        pass

    def handle(self, message: Message) -> None:
        """
        Dispatch message to relevant handler and respond.

        :param message: the message
        :return: None
        """
        signing_msg = cast(SigningMessage, message)

        # recover dialogue
        signing_dialogues = cast(SigningDialogues, self.context.signing_dialogues)
        signing_dialogue = cast(
            Optional[SigningDialogue], signing_dialogues.update(signing_msg)
        )
        if signing_dialogue is None:
            self._handle_unidentified_dialogue(signing_msg)
            return

        # handle message
        if signing_msg.performative is SigningMessage.Performative.SIGNED_MESSAGE:
            self._handle_signed_message(signing_msg, signing_dialogue)
        elif signing_msg.performative is SigningMessage.Performative.SIGNED_TRANSACTION:
            self._handle_signed_transaction(signing_msg, signing_dialogue)
        elif signing_msg.performative is SigningMessage.Performative.ERROR:
            self._handle_error(signing_msg, signing_dialogue)
        else:
            self._handle_invalid(signing_msg, signing_dialogue)

    def teardown(self) -> None:
        """
        Implement the handler teardown.

        :return: None
        """
        pass

    def _handle_unidentified_dialogue(self, signing_msg: SigningMessage) -> None:
        """
        Handle an unidentified dialogue.

        :param msg: the message
        """
        self.context.logger.info(
            "received invalid signing message={}, unidentified dialogue.".format(
                signing_msg
            )
        )

    def _handle_signed_message(
        self, signing_msg: SigningMessage, signing_dialogue: SigningDialogue
    ) -> None:
        """
        Handle an oef search message.

        :param signing_msg: the signing message
        :param signing_dialogue: the dialogue
        :return: None
        """
        strategy = cast(Strategy, self.context.strategy)
        if strategy.is_contract_tx:
            self.context.logger.warning(
                "signed message handler only for non-contract case."
            )
            return
        self.context.logger.info("message signed by decision maker.")
        dialogue_label = DialogueLabel.from_str(
            cast(str, signing_msg.skill_callback_info.get("dialogue_label"))
        )
        fipa_dialogues = cast(FipaDialogues, self.context.fipa_dialogues)
        fipa_dialogue = fipa_dialogues.dialogues[dialogue_label]
        last_fipa_message = cast(FipaMessage, fipa_dialogue.last_incoming_message)
        if (
            last_fipa_message is not None
            and last_fipa_message.performative == FipaMessage.Performative.ACCEPT
        ):
            fipa_msg = FipaMessage(
                performative=FipaMessage.Performative.MATCH_ACCEPT_W_INFORM,
                message_id=last_fipa_message.message_id + 1,
                dialogue_reference=fipa_dialogue.dialogue_label.dialogue_reference,
                target=last_fipa_message.message_id,
                info={"signature": signing_msg.signed_message.body},
            )
            fipa_msg.to = last_fipa_message.sender
            fipa_dialogue.update(fipa_msg)
            self.context.outbox.put_message(message=fipa_msg)
            self.context.logger.info(
                "sending match accept to {}.".format(
                    fipa_dialogue.dialogue_label.dialogue_opponent_addr[-5:],
                )
            )
        elif (
            last_fipa_message is not None
            and last_fipa_message.performative
            == FipaMessage.Performative.MATCH_ACCEPT_W_INFORM
        ):
            counterparty_signature = cast(
                str, signing_msg.skill_callback_info.get("counterparty_signature")
            )
            if counterparty_signature is not None:
                last_signing_msg = cast(
                    Optional[SigningMessage], signing_dialogue.last_outgoing_message
                )
                assert (
                    last_signing_msg is not None
                ), "Could not recover last signing message."
                tx_id = last_signing_msg.terms.sender_hash
                if "transactions" not in self.context.shared_state.keys():
                    self.context.shared_state["transactions"] = {}
                self.context.shared_state["transactions"][tx_id] = {
                    "terms": last_signing_msg.terms,
                    "sender_signature": signing_msg.signed_message.body,
                    "counterparty_signature": counterparty_signature,
                }
                self.context.logger.info("sending transaction to controller.")
            else:
                self.context.logger.warning(
                    "transaction has no counterparty signature!"
                )
        else:
            self.context.logger.warning(
                "last message should be of performative accept or match accept."
            )

    def _handle_signed_transaction(
        self, signing_msg: SigningMessage, signing_dialogue: SigningDialogue
    ) -> None:
        """
        Handle an oef search message.

        :param signing_msg: the signing message
        :param signing_dialogue: the dialogue
        :return: None
        """
        strategy = cast(Strategy, self.context.strategy)
        if not strategy.is_contract_tx:
            self.context.logger.warning(
                "signed transaction handler only for contract case."
            )
            return
        self.context.logger.info("transaction signed by decision maker.")
        dialogue_label = DialogueLabel.from_str(
            cast(str, signing_msg.skill_callback_info.get("dialogue_label"))
        )
        fipa_dialogues = cast(FipaDialogues, self.context.fipa_dialogues)
        fipa_dialogue = fipa_dialogues.dialogues[dialogue_label]
        last_fipa_message = cast(FipaMessage, fipa_dialogue.last_incoming_message)
        if (
            last_fipa_message is not None
            and last_fipa_message.performative == FipaMessage.Performative.ACCEPT
        ):
            self.context.logger.info(
                "sending match accept to {}.".format(
                    fipa_dialogue.dialogue_label.dialogue_opponent_addr[-5:],
                )
            )
            fipa_msg = FipaMessage(
                performative=FipaMessage.Performative.MATCH_ACCEPT_W_INFORM,
                message_id=last_fipa_message.message_id + 1,
                dialogue_reference=fipa_dialogue.dialogue_label.dialogue_reference,
                target=last_fipa_message.message_id,
                info={
                    "tx_signature": signing_msg.signed_transaction,
                    "tx_id": signing_msg.dialogue_reference[0],
                },
            )
            fipa_msg.to = fipa_dialogue.dialogue_label.dialogue_opponent_addr
            fipa_dialogue.update(fipa_msg)
            self.context.outbox.put_message(message=fipa_msg)
        elif (
            last_fipa_message is not None
            and last_fipa_message.performative
            == FipaMessage.Performative.MATCH_ACCEPT_W_INFORM
        ):
            self.context.logger.info("sending atomic swap tx to ledger.")
            tx_signed = signing_msg.signed_transaction
            tx_digest = self.context.ledger_apis.get_api(
                strategy.ledger_id
            ).send_signed_transaction(tx_signed=tx_signed)
            # TODO; handle case when no tx_digest returned and remove loop
            assert tx_digest is not None, "Error when submitting tx."
            self.context.logger.info("tx_digest={}.".format(tx_digest))
            count = 0
            while (
                not self.context.ledger_apis.get_api(
                    strategy.ledger_id
                ).is_transaction_settled(tx_digest)
                and count < 20
            ):
                self.context.logger.info(
                    "waiting for tx to confirm. Sleeping for 3 seconds ..."
                )
                time.sleep(3.0)
                count += 1
            tx_receipt = self.context.ledger_apis.get_api(
                strategy.ledger_id
            ).get_transaction_receipt(tx_digest=tx_digest)
            if tx_receipt is None:
                self.context.logger.info("failed to get tx receipt for atomic swap.")
            elif tx_receipt.status != 1:
                self.context.logger.info("failed to conduct atomic swap.")
            else:
                self.context.logger.info(
                    "successfully conducted atomic swap. Transaction digest: {}".format(
                        tx_digest
                    )
                )
                # contract = cast(ERC1155Contract, self.context.contracts.erc1155) # noqa: E800
                # result = contract.get_balances( # noqa: E800
                #     address=self.context.agent_address, # noqa: E800
                #     token_ids=[ # noqa: E800
                #         int(key) # noqa: E800
                #         for key in tx_message.terms.quantities_by_good_id.keys() # noqa: E800
                #     ] # noqa: E800
                #     + [ # noqa: E800
                #         int(key) # noqa: E800
                #         for key in tx_message.terms.amount_by_currency_id.keys() # noqa: E800
                #     ], # noqa: E800
                # ) # noqa: E800
                result = 0
                self.context.logger.info("current balances: {}".format(result))
        else:
            self.context.logger.warning(
                "last message should be of performative accept or match accept."
            )

    def _handle_error(
        self, signing_msg: SigningMessage, signing_dialogue: SigningDialogue
    ) -> None:
        """
        Handle an oef search message.

        :param signing_msg: the signing message
        :param signing_dialogue: the dialogue
        :return: None
        """
        self.context.logger.info(
            "transaction signing was not successful. Error_code={} in dialogue={}".format(
                signing_msg.error_code, signing_dialogue
            )
        )

    def _handle_invalid(
        self, signing_msg: SigningMessage, signing_dialogue: SigningDialogue
    ) -> None:
        """
        Handle an oef search message.

        :param signing_msg: the signing message
        :param signing_dialogue: the dialogue
        :return: None
        """
        self.context.logger.warning(
            "cannot handle signing message of performative={} in dialogue={}.".format(
                signing_msg.performative, signing_dialogue
            )
        )


class OefSearchHandler(Handler):
    """This class implements the oef search handler."""

    SUPPORTED_PROTOCOL = OefSearchMessage.protocol_id  # type: Optional[ProtocolId]

    def setup(self) -> None:
        """
        Implement the setup.

        :return: None
        """
        pass

    def handle(self, message: Message) -> None:
        """
        Implement the reaction to a message.

        :param message: the message
        :return: None
        """
        oef_search_msg = cast(OefSearchMessage, message)

        # recover dialogue
        oef_search_dialogues = cast(
            OefSearchDialogues, self.context.oef_search_dialogues
        )
        oef_search_dialogue = cast(
            Optional[OefSearchDialogue], oef_search_dialogues.update(oef_search_msg)
        )
        if oef_search_dialogue is None:
            self._handle_unidentified_dialogue(oef_search_msg)
            return

        # handle message
        if oef_search_msg.performative == OefSearchMessage.Performative.SEARCH_RESULT:
            self._on_search_result(oef_search_msg, oef_search_dialogue)
        elif oef_search_msg.performative == OefSearchMessage.Performative.OEF_ERROR:
            self._on_oef_error(oef_search_msg, oef_search_dialogue)
        else:
            self._handle_invalid(oef_search_msg, oef_search_dialogue)

    def teardown(self) -> None:
        """
        Implement the handler teardown.

        :return: None
        """
        pass

    def _handle_unidentified_dialogue(self, oef_search_msg: OefSearchMessage) -> None:
        """
        Handle an unidentified dialogue.

        :param msg: the message
        """
        self.context.logger.warning(
            "received invalid oef_search message={}, unidentified dialogue.".format(
                oef_search_msg
            )
        )

    def _on_oef_error(
        self, oef_search_msg: OefSearchMessage, oef_search_dialogue: OefSearchDialogue
    ) -> None:
        """
        Handle an OEF error message.

        :param oef_search_msg: the oef search msg
        :param oef_search_dialogue: the dialogue
        :return: None
        """
        self.context.logger.warning(
            "received OEF Search error: dialogue_reference={}, oef_error_operation={}".format(
                oef_search_msg.dialogue_reference, oef_search_msg.oef_error_operation,
            )
        )

    def _on_search_result(
        self, oef_search_msg: OefSearchMessage, oef_search_dialogue: OefSearchDialogue
    ) -> None:
        """
        Split the search results from the OEF search node.

        :param oef_search_msg: the search result
        :param oef_search_dialogue: the dialogue
        :return: None
        """
        agents = list(oef_search_msg.agents)
        search_id = oef_search_msg.dialogue_reference[0]
        if self.context.agent_address in agents:
            agents.remove(self.context.agent_address)
        agents_less_self = tuple(agents)
        self._handle_search(
            agents_less_self,
            search_id,
            is_searching_for_sellers=oef_search_dialogue.is_seller_search,
        )

    def _handle_search(
        self, agents: Tuple[str, ...], search_id: str, is_searching_for_sellers: bool
    ) -> None:
        """
        Handle the search response.

        :param agents: the agents returned by the search
        :param is_searching_for_sellers: whether the agent is searching for sellers
        :return: None
        """
        searched_for = "sellers" if is_searching_for_sellers else "buyers"
        if len(agents) > 0:
            self.context.logger.info(
                "found potential {} agents={} on search_id={}.".format(
                    searched_for, list(map(lambda x: x[-5:], agents)), search_id,
                )
            )
            strategy = cast(Strategy, self.context.strategy)
            fipa_dialogues = cast(FipaDialogues, self.context.fipa_dialogues)
            query = strategy.get_own_services_query(is_searching_for_sellers)

            for opponent_addr in agents:
                self.context.logger.info(
                    "sending CFP to agent={}".format(opponent_addr[-5:])
                )
                fipa_msg = FipaMessage(
                    dialogue_reference=fipa_dialogues.new_self_initiated_dialogue_reference(),
                    performative=FipaMessage.Performative.CFP,
                    query=query,
                )
                fipa_msg.to = opponent_addr
                fipa_dialogues.update(fipa_msg)
                self.context.outbox.put_message(message=fipa_msg)
        else:
            self.context.logger.info(
                "found no {} agents on search_id={}, continue searching.".format(
                    searched_for, search_id
                )
            )

    def _handle_invalid(
        self, oef_search_msg: OefSearchMessage, oef_search_dialogue: OefSearchDialogue
    ) -> None:
        """
        Handle an oef search message.

        :param oef_search_msg: the oef search message
        :param oef_search_dialogue: the dialogue
        :return: None
        """
        self.context.logger.warning(
            "cannot handle oef_search message of performative={} in dialogue={}.".format(
                oef_search_msg.performative, oef_search_dialogue,
            )
        )<|MERGE_RESOLUTION|>--- conflicted
+++ resolved
@@ -337,54 +337,6 @@
             )
             if strategy.is_contract_tx:
                 pass
-<<<<<<< HEAD
-                # contract = cast(ERC1155Contract, self.context.contracts.erc1155)
-                # if not contract.is_deployed:
-                #     ledger_api = self.context.ledger_apis.get_api(strategy.ledger_id)
-                #     contract_address = self.context.shared_state.get(
-                #         "erc1155_contract_address", None
-                #     )
-                #     assert (
-                #         contract_address is not None
-                #     ), "ERC1155Contract address not set!"
-                # tx_nonce = transaction_msg.skill_callback_info.get("tx_nonce", None)
-                # assert tx_nonce is not None, "tx_nonce must be provided"
-                # transaction_msg = contract.get_hash_batch_transaction_msg(
-                #     from_address=accept.sender,
-                #     to_address=self.context.agent_address,  # must match self
-                #     token_ids=[
-                #         int(key)
-                #         for key in transaction_msg.terms.quantities_by_good_id.keys()
-                #     ]
-                #     + [
-                #         int(key)
-                #         for key in transaction_msg.terms.amount_by_currency_id.keys()
-                #     ],
-                #     from_supplies=[
-                #         quantity if quantity > 0 else 0
-                #         for quantity in transaction_msg.terms.quantities_by_good_id.values()
-                #     ]
-                #     + [
-                #         value if value > 0 else 0
-                #         for value in transaction_msg.terms.amount_by_currency_id.values()
-                #     ],
-                #     to_supplies=[
-                #         -quantity if quantity < 0 else 0
-                #         for quantity in transaction_msg.terms.quantities_by_good_id.values()
-                #     ]
-                #     + [
-                #         -value if value < 0 else 0
-                #         for value in transaction_msg.terms.amount_by_currency_id.values()
-                #     ],
-                #     value=0,
-                #     trade_nonce=int(tx_nonce),
-                #     ledger_api=self.context.ledger_apis.get_api(strategy.ledger_id),
-                #     skill_callback_id=self.context.skill_id,
-                #     skill_callback_info={
-                #         "dialogue_label": fipa_dialogue.dialogue_label.json
-                #     },
-                # )
-=======
                 # contract = cast(ERC1155Contract, self.context.contracts.erc1155) # noqa: E800
                 # if not contract.is_deployed: # noqa: E800
                 #     ledger_api = self.context.ledger_apis.get_api(strategy.ledger_id) # noqa: E800
@@ -431,7 +383,6 @@
                 #         "dialogue_label": fipa_dialogue.dialogue_label.json # noqa: E800
                 #     }, # noqa: E800
                 # ) # noqa: E800
->>>>>>> d21d9c30
             else:
                 signing_dialogues = cast(
                     SigningDialogues, self.context.signing_dialogues
@@ -493,62 +444,6 @@
             counterparty_signature = match_accept.info.get("signature")
             if strategy.is_contract_tx:
                 pass
-<<<<<<< HEAD
-                # contract = cast(ERC1155Contract, self.context.contracts.erc1155)
-                # if not contract.is_deployed:
-                #     ledger_api = self.context.ledger_apis.get_api(strategy.ledger_id)
-                #     contract_address = self.context.shared_state.get(
-                #         "erc1155_contract_address", None
-                #     )
-                #     assert (
-                #         contract_address is not None
-                #     ), "ERC1155Contract address not set!"
-                #     contract.set_deployed_instance(
-                #         ledger_api, cast(str, contract_address),
-                #     )
-                # strategy = cast(Strategy, self.context.strategy)
-                # tx_nonce = transaction_msg.skill_callback_info.get("tx_nonce", None)
-                # tx_signature = match_accept.info.get("tx_signature", None)
-                # assert (
-                #     tx_nonce is not None and tx_signature is not None
-                # ), "tx_nonce or tx_signature not available"
-                # transaction_msg = contract.get_atomic_swap_batch_transaction_msg(
-                #     from_address=self.context.agent_address,
-                #     to_address=match_accept.sender,
-                #     token_ids=[
-                #         int(key)
-                #         for key in transaction_msg.terms.quantities_by_good_id.keys()
-                #     ]
-                #     + [
-                #         int(key)
-                #         for key in transaction_msg.terms.amount_by_currency_id.keys()
-                #     ],
-                #     from_supplies=[
-                #         -quantity if quantity < 0 else 0
-                #         for quantity in transaction_msg.terms.quantities_by_good_id.values()
-                #     ]
-                #     + [
-                #         -value if value < 0 else 0
-                #         for value in transaction_msg.terms.amount_by_currency_id.values()
-                #     ],
-                #     to_supplies=[
-                #         quantity if quantity > 0 else 0
-                #         for quantity in transaction_msg.terms.quantities_by_good_id.values()
-                #     ]
-                #     + [
-                #         value if value > 0 else 0
-                #         for value in transaction_msg.terms.amount_by_currency_id.values()
-                #     ],
-                #     value=0,
-                #     trade_nonce=int(tx_nonce),
-                #     ledger_api=self.context.ledger_apis.get_api(strategy.ledger_id),
-                #     skill_callback_id=self.context.skill_id,
-                #     signature=tx_signature,
-                #     skill_callback_info={
-                #         "dialogue_label": dialogue.dialogue_label.json
-                #     },
-                # )
-=======
                 # contract = cast(ERC1155Contract, self.context.contracts.erc1155) # noqa: E800
                 # if not contract.is_deployed: # noqa: E800
                 #     ledger_api = self.context.ledger_apis.get_api(strategy.ledger_id) # noqa: E800
@@ -603,7 +498,6 @@
                 #         "dialogue_label": dialogue.dialogue_label.json # noqa: E800
                 #     }, # noqa: E800
                 # ) # noqa: E800
->>>>>>> d21d9c30
             else:
                 signing_msg.set(
                     "skill_callback_info",
