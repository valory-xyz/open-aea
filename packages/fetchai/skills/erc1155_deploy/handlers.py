--- conflicted
+++ resolved
@@ -21,11 +21,7 @@
 
 from typing import Optional, cast
 
-<<<<<<< HEAD
-from aea.configurations.base import ProtocolId
-=======
 from aea.configurations.base import PublicId
->>>>>>> 375c8e9b
 from aea.crypto.ledger_apis import LedgerApis
 from aea.protocols.base import Message
 from aea.protocols.default.message import DefaultMessage
@@ -176,11 +172,7 @@
                 counterparty=LEDGER_API_ADDRESS,
                 performative=ContractApiMessage.Performative.GET_RAW_TRANSACTION,
                 ledger_id=strategy.ledger_id,
-<<<<<<< HEAD
-                contract_id="fetchai/erc1155:0.11.0",
-=======
                 contract_id=strategy.contract_id,
->>>>>>> 375c8e9b
                 contract_address=strategy.contract_address,
                 callable="get_atomic_swap_single_transaction",
                 kwargs=ContractApiMessage.Kwargs(
