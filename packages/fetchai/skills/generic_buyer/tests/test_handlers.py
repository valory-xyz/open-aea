# -*- coding: utf-8 -*-
# ------------------------------------------------------------------------------
#
#   Copyright 2021-2022 Valory AG
#   Copyright 2018-2019 Fetch.AI Limited
#
#   Licensed under the Apache License, Version 2.0 (the "License");
#   you may not use this file except in compliance with the License.
#   You may obtain a copy of the License at
#
#       http://www.apache.org/licenses/LICENSE-2.0
#
#   Unless required by applicable law or agreed to in writing, software
#   distributed under the License is distributed on an "AS IS" BASIS,
#   WITHOUT WARRANTIES OR CONDITIONS OF ANY KIND, either express or implied.
#   See the License for the specific language governing permissions and
#   limitations under the License.
#
# ------------------------------------------------------------------------------
"""This module contains the tests of the handler classes of the generic buyer skill."""
# pylint: skip-file

import logging
from pathlib import Path
from typing import cast
from unittest.mock import patch

import pytest

from aea.crypto.ledger_apis import LedgerApis
from aea.helpers.search.models import Description
from aea.helpers.transaction.base import (
    RawTransaction,
    SignedTransaction,
    Terms,
    TransactionDigest,
    TransactionReceipt,
)
from aea.protocols.dialogue.base import DialogueMessage
from aea.test_tools.test_skill import BaseSkillTestCase, COUNTERPARTY_AGENT_ADDRESS

from packages.fetchai.protocols.default.message import DefaultMessage
from packages.fetchai.protocols.fipa.message import FipaMessage
from packages.fetchai.protocols.ledger_api.message import LedgerApiMessage
from packages.fetchai.protocols.oef_search.message import OefSearchMessage
from packages.fetchai.skills.generic_buyer.behaviours import GenericTransactionBehaviour
from packages.fetchai.skills.generic_buyer.dialogues import (
    FipaDialogue,
    FipaDialogues,
    LedgerApiDialogue,
    LedgerApiDialogues,
    OefSearchDialogues,
    SigningDialogue,
    SigningDialogues,
)
from packages.fetchai.skills.generic_buyer.handlers import (
    GenericFipaHandler,
    GenericLedgerApiHandler,
    GenericOefSearchHandler,
    GenericSigningHandler,
    LEDGER_API_ADDRESS,
)
from packages.fetchai.skills.generic_buyer.strategy import GenericStrategy
from packages.open_aea.protocols.signing.message import SigningMessage


PACKAGE_ROOT = Path(__file__).parent.parent


class TestGenericFipaHandler(BaseSkillTestCase):
    """Test fipa handler of generic buyer."""

    path_to_skill = PACKAGE_ROOT

<<<<<<< HEAD
    def setup(self):
        """Setup the test class."""
        super().setup()
        self.fipa_handler = cast(
            GenericFipaHandler, self._skill.skill_context.handlers.fipa
=======
    @classmethod
    def setup_class(cls):
        """Setup the test class."""
        super().setup_class()
        cls.fipa_handler = cast(
            GenericFipaHandler, cls._skill.skill_context.handlers.fipa
>>>>>>> 52ce6d49
        )
        self.strategy = cast(GenericStrategy, self._skill.skill_context.strategy)
        self.fipa_dialogues = cast(
            FipaDialogues, self._skill.skill_context.fipa_dialogues
        )
        self.list_of_messages = (
            DialogueMessage(FipaMessage.Performative.CFP, {"query": "some_query"}),
            DialogueMessage(
                FipaMessage.Performative.PROPOSE, {"proposal": "some_proposal"}
            ),
            DialogueMessage(FipaMessage.Performative.ACCEPT),
            DialogueMessage(
                FipaMessage.Performative.MATCH_ACCEPT_W_INFORM,
                {"info": {"address": "some_term_sender_address"}},
            ),
            DialogueMessage(
                FipaMessage.Performative.INFORM,
                {"info": {"transaction_digest": "some_transaction_digest_body"}},
            ),
        )

    def test_setup(self):
        """Test the setup method of the fipa handler."""
        assert self.fipa_handler.setup() is None
        self.assert_quantity_in_outbox(0)

    def test_handle_unidentified_dialogue(self):
        """Test the _handle_unidentified_dialogue method of the fipa handler."""
        # setup
        incorrect_dialogue_reference = ("", "")
        incoming_message = self.build_incoming_message(
            message_type=FipaMessage,
            dialogue_reference=incorrect_dialogue_reference,
            performative=FipaMessage.Performative.ACCEPT,
        )

        # operation
        with patch.object(self.fipa_handler.context.logger, "log") as mock_logger:
            self.fipa_handler.handle(incoming_message)

        # after
        mock_logger.assert_any_call(
            logging.INFO,
            f"received invalid fipa message={incoming_message}, unidentified dialogue.",
        )

        self.assert_quantity_in_outbox(1)
        has_attributes, error_str = self.message_has_attributes(
            actual_message=self.get_message_from_outbox(),
            message_type=DefaultMessage,
            performative=DefaultMessage.Performative.ERROR,
            to=incoming_message.sender,
            sender=self.skill.skill_context.agent_address,
            error_code=DefaultMessage.ErrorCode.INVALID_DIALOGUE,
            error_msg="Invalid dialogue.",
            error_data={"fipa_message": incoming_message.encode()},
        )
        assert has_attributes, error_str

    def test_handle_propose_is_affordable_and_is_acceptable(self):
        """Test the _handle_propose method of the fipa handler."""
        # setup
        proposal = Description(
            {
                "ledger_id": self.strategy.ledger_id,
                "price": 100,
                "currency_id": "FET",
                "service_id": "some_service_id",
                "quantity": 1,
                "tx_nonce": "some_tx_nonce",
            }
        )
        fipa_dialogue = self.prepare_skill_dialogue(
            dialogues=self.fipa_dialogues,
            messages=self.list_of_messages[:1],
        )
        incoming_message = self.build_incoming_message_for_skill_dialogue(
            dialogue=fipa_dialogue,
            performative=FipaMessage.Performative.PROPOSE,
            proposal=proposal,
        )

        # operation
        with patch.object(
            self.strategy,
            "is_acceptable_proposal",
            return_value=True,
        ):
            with patch.object(
                self.strategy,
                "is_affordable_proposal",
                return_value=True,
            ):
                with patch.object(
                    self.fipa_handler.context.logger, "log"
                ) as mock_logger:
                    self.fipa_handler.handle(incoming_message)

        # after
        incoming_message = cast(FipaMessage, incoming_message)
        mock_logger.assert_any_call(
            logging.INFO,
            f"received proposal={incoming_message.proposal.values} from sender={COUNTERPARTY_AGENT_ADDRESS[-5:]}",
        )
        mock_logger.assert_any_call(
            logging.INFO,
            f"accepting the proposal from sender={COUNTERPARTY_AGENT_ADDRESS[-5:]}",
        )

        self.assert_quantity_in_outbox(1)
        has_attributes, error_str = self.message_has_attributes(
            actual_message=self.get_message_from_outbox(),
            message_type=FipaMessage,
            performative=FipaMessage.Performative.ACCEPT,
            to=incoming_message.sender,
            sender=self.skill.skill_context.agent_address,
            target=incoming_message.message_id,
        )
        assert has_attributes, error_str

    def test_handle_propose_not_is_affordable_or_not_is_acceptable(self):
        """Test the _handle_propose method of the fipa handler."""
        # setup
        proposal = Description(
            {
                "ledger_id": self.strategy.ledger_id,
                "price": 100,
                "currency_id": "FET",
                "service_id": "some_service_id",
                "quantity": 1,
                "tx_nonce": "some_tx_nonce",
            }
        )
        fipa_dialogue = self.prepare_skill_dialogue(
            dialogues=self.fipa_dialogues,
            messages=self.list_of_messages[:1],
        )
        incoming_message = self.build_incoming_message_for_skill_dialogue(
            dialogue=fipa_dialogue,
            performative=FipaMessage.Performative.PROPOSE,
            proposal=proposal,
        )

        # operation
        with patch.object(
            self.strategy,
            "is_acceptable_proposal",
            return_value=False,
        ):
            with patch.object(
                self.strategy,
                "is_affordable_proposal",
                return_value=False,
            ):
                with patch.object(
                    self.fipa_handler.context.logger, "log"
                ) as mock_logger:
                    self.fipa_handler.handle(incoming_message)

        # after
        incoming_message = cast(FipaMessage, incoming_message)
        mock_logger.assert_any_call(
            logging.INFO,
            f"received proposal={incoming_message.proposal.values} from sender={COUNTERPARTY_AGENT_ADDRESS[-5:]}",
        )
        mock_logger.assert_any_call(
            logging.INFO,
            f"declining the proposal from sender={COUNTERPARTY_AGENT_ADDRESS[-5:]}",
        )

        self.assert_quantity_in_outbox(1)
        has_attributes, error_str = self.message_has_attributes(
            actual_message=self.get_message_from_outbox(),
            message_type=FipaMessage,
            performative=FipaMessage.Performative.DECLINE,
            to=incoming_message.sender,
            sender=self.skill.skill_context.agent_address,
            target=incoming_message.message_id,
        )
        assert has_attributes, error_str

    def test_handle_decline_decline_cfp(self):
        """Test the _handle_decline method of the fipa handler where the end state is decline_cfp."""
        # setup
        fipa_dialogue = self.prepare_skill_dialogue(
            dialogues=self.fipa_dialogues,
            messages=self.list_of_messages[:1],
        )
        incoming_message = self.build_incoming_message_for_skill_dialogue(
            dialogue=fipa_dialogue,
            performative=FipaMessage.Performative.DECLINE,
        )

        # before
        for (
            end_state_numbers
        ) in self.fipa_dialogues.dialogue_stats.self_initiated.values():
            assert end_state_numbers == 0
        for (
            end_state_numbers
        ) in self.fipa_dialogues.dialogue_stats.other_initiated.values():
            assert end_state_numbers == 0

        # operation
        with patch.object(self.fipa_handler.context.logger, "log") as mock_logger:
            self.fipa_handler.handle(incoming_message)

        # after
        mock_logger.assert_any_call(
            logging.INFO,
            f"received DECLINE from sender={COUNTERPARTY_AGENT_ADDRESS[-5:]}",
        )

        for (
            end_state_numbers
        ) in self.fipa_dialogues.dialogue_stats.other_initiated.values():
            assert end_state_numbers == 0
        for (
            end_state,
            end_state_numbers,
        ) in self.fipa_dialogues.dialogue_stats.self_initiated.items():
            if end_state == FipaDialogue.EndState.DECLINED_CFP:
                assert end_state_numbers == 1
            else:
                assert end_state_numbers == 0

    def test_handle_decline_decline_accept(self):
        """Test the _handle_decline method of the fipa handler where the end state is decline_accept."""
        # setup
        fipa_dialogue = self.prepare_skill_dialogue(
            dialogues=self.fipa_dialogues,
            messages=self.list_of_messages[:3],
        )
        incoming_message = self.build_incoming_message_for_skill_dialogue(
            dialogue=fipa_dialogue,
            performative=FipaMessage.Performative.DECLINE,
        )

        # before
        for end_state_numbers in list(
            self.fipa_dialogues.dialogue_stats.self_initiated.values()
        ) + list(self.fipa_dialogues.dialogue_stats.other_initiated.values()):
            assert end_state_numbers == 0

        # operation
        with patch.object(self.fipa_handler.context.logger, "log") as mock_logger:
            self.fipa_handler.handle(incoming_message)

        # after
        mock_logger.assert_any_call(
            logging.INFO,
            f"received DECLINE from sender={COUNTERPARTY_AGENT_ADDRESS[-5:]}",
        )

        for (
            end_state_numbers
        ) in self.fipa_dialogues.dialogue_stats.other_initiated.values():
            assert end_state_numbers == 0
        for (
            end_state,
            end_state_numbers,
        ) in self.fipa_dialogues.dialogue_stats.self_initiated.items():
            if end_state == FipaDialogue.EndState.DECLINED_ACCEPT:
                assert end_state_numbers == 1
            else:
                assert end_state_numbers == 0

    def test_handle_match_accept_is_ledger_tx(self):
        """Test the _handle_match_accept method of the fipa handler where is_ledger_tx is True."""
        # setup
        self.strategy._is_ledger_tx = True

        fipa_dialogue = self.prepare_skill_dialogue(
            dialogues=self.fipa_dialogues,
            messages=self.list_of_messages[:3],
        )
        fipa_dialogue.terms = Terms(
            "some_ledger_id",
            self.skill.skill_context.agent_address,
            "counterprty",
            {"currency_id": 50},
            {"good_id": -10},
            "some_nonce",
        )
        incoming_message = cast(
            FipaMessage,
            self.build_incoming_message_for_skill_dialogue(
                dialogue=fipa_dialogue,
                performative=FipaMessage.Performative.MATCH_ACCEPT_W_INFORM,
                info={"info": {"address": "some_term_sender_address"}},
            ),
        )

        # operation
        with patch.object(
            self.fipa_handler.context.logger, "log"
        ) as mock_logger_handler:
            self.fipa_handler.handle(incoming_message)

        # after
        mock_logger_handler.assert_any_call(
            logging.INFO,
            f"received MATCH_ACCEPT_W_INFORM from sender={COUNTERPARTY_AGENT_ADDRESS[-5:]} with info={incoming_message.info}",
        )

        # operation
        with patch.object(
            self.fipa_handler.context.behaviours.transaction.context.logger, "log"
        ) as _:
            self.fipa_handler.context.behaviours.transaction.act()

        self.assert_quantity_in_outbox(1)
        has_attributes, error_str = self.message_has_attributes(
            actual_message=self.get_message_from_outbox(),
            message_type=LedgerApiMessage,
            performative=LedgerApiMessage.Performative.GET_RAW_TRANSACTION,
            to=LEDGER_API_ADDRESS,
            sender=str(self.skill.skill_context.skill_id),
            terms=fipa_dialogue.terms,
        )
        assert has_attributes, error_str

    def test_handle_match_accept_not_is_ledger_tx(self):
        """Test the _handle_match_accept method of the fipa handler where is_ledger_tx is False."""
        # setup
        self.strategy._is_ledger_tx = False

        fipa_dialogue = self.prepare_skill_dialogue(
            dialogues=self.fipa_dialogues,
            messages=self.list_of_messages[:3],
        )
        incoming_message = cast(
            FipaMessage,
            self.build_incoming_message_for_skill_dialogue(
                dialogue=fipa_dialogue,
                performative=FipaMessage.Performative.MATCH_ACCEPT_W_INFORM,
                info={"info": {"address": "some_term_sender_address"}},
            ),
        )

        # operation
        with patch.object(self.fipa_handler.context.logger, "log") as mock_logger:
            self.fipa_handler.handle(incoming_message)

        # after
        mock_logger.assert_any_call(
            logging.INFO,
            f"received MATCH_ACCEPT_W_INFORM from sender={COUNTERPARTY_AGENT_ADDRESS[-5:]} with info={incoming_message.info}",
        )

        self.assert_quantity_in_outbox(1)
        has_attributes, error_str = self.message_has_attributes(
            actual_message=self.get_message_from_outbox(),
            message_type=FipaMessage,
            performative=FipaMessage.Performative.INFORM,
            to=incoming_message.sender,
            sender=self.skill.skill_context.agent_address,
            target=incoming_message.message_id,
            info={"Done": "Sending payment via bank transfer"},
        )
        assert has_attributes, error_str

        mock_logger.assert_any_call(
            logging.INFO,
            f"informing counterparty={COUNTERPARTY_AGENT_ADDRESS[-5:]} of payment.",
        )

    def test_handle_inform_with_data(self):
        """Test the _handle_inform method of the fipa handler where info has data."""
        # setup
        fipa_dialogue = self.prepare_skill_dialogue(
            dialogues=self.fipa_dialogues,
            messages=self.list_of_messages[:4],
        )
        incoming_message = self.build_incoming_message_for_skill_dialogue(
            dialogue=fipa_dialogue,
            performative=FipaMessage.Performative.INFORM,
            info={"data_name": "data"},
        )

        # before
        for end_state_numbers in list(
            self.fipa_dialogues.dialogue_stats.self_initiated.values()
        ) + list(self.fipa_dialogues.dialogue_stats.other_initiated.values()):
            assert end_state_numbers == 0

        # operation
        with patch.object(self.fipa_handler.context.logger, "log") as mock_logger:
            self.fipa_handler.handle(incoming_message)

        # after
        mock_logger.assert_any_call(
            logging.INFO,
            f"received INFORM from sender={COUNTERPARTY_AGENT_ADDRESS[-5:]}",
        )
        mock_logger.assert_any_call(
            logging.INFO, "received the following data={'data_name': 'data'}"
        )

        for (
            end_state_numbers
        ) in self.fipa_dialogues.dialogue_stats.other_initiated.values():
            assert end_state_numbers == 0
        for (
            end_state,
            end_state_numbers,
        ) in self.fipa_dialogues.dialogue_stats.self_initiated.items():
            if end_state == FipaDialogue.EndState.SUCCESSFUL:
                assert end_state_numbers == 1
            else:
                assert end_state_numbers == 0

    def test_handle_inform_without_data(self):
        """Test the _handle_inform method of the fipa handler where info has NO data."""
        # setup
        fipa_dialogue = self.prepare_skill_dialogue(
            dialogues=self.fipa_dialogues,
            messages=self.list_of_messages[:4],
        )
        incoming_message = self.build_incoming_message_for_skill_dialogue(
            dialogue=fipa_dialogue,
            performative=FipaMessage.Performative.INFORM,
            info={},
        )

        # operation
        with patch.object(self.fipa_handler.context.logger, "log") as mock_logger:
            self.fipa_handler.handle(incoming_message)

        # after
        mock_logger.assert_any_call(
            logging.INFO,
            f"received INFORM from sender={COUNTERPARTY_AGENT_ADDRESS[-5:]}",
        )

        mock_logger.assert_any_call(
            logging.INFO,
            f"received no data from sender={COUNTERPARTY_AGENT_ADDRESS[-5:]}",
        )

    def test_handle_invalid(self):
        """Test the _handle_invalid method of the fipa handler."""
        # setup
        fipa_dialogue = self.prepare_skill_dialogue(
            dialogues=self.fipa_dialogues,
            messages=self.list_of_messages[:2],
        )
        incoming_message = self.build_incoming_message_for_skill_dialogue(
            dialogue=fipa_dialogue,
            performative=FipaMessage.Performative.ACCEPT,
        )

        # operation
        with patch.object(self.fipa_handler.context.logger, "log") as mock_logger:
            self.fipa_handler.handle(incoming_message)

        # after
        mock_logger.assert_any_call(
            logging.WARNING,
            f"cannot handle fipa message of performative={incoming_message.performative} in dialogue={fipa_dialogue}.",
        )

    def test_teardown(self):
        """Test the teardown method of the fipa handler."""
        assert self.fipa_handler.teardown() is None
        self.assert_quantity_in_outbox(0)


class TestGenericOefSearchHandler(BaseSkillTestCase):
    """Test oef search handler of generic buyer."""

    path_to_skill = PACKAGE_ROOT
    is_agent_to_agent_messages = False

<<<<<<< HEAD
    def setup(self):
        """Setup the test class."""
        super().setup()
        self.oef_search_handler = cast(
            GenericOefSearchHandler, self._skill.skill_context.handlers.oef_search
=======
    @classmethod
    def setup_class(cls):
        """Setup the test class."""
        super().setup_class()
        cls.oef_search_handler = cast(
            GenericOefSearchHandler, cls._skill.skill_context.handlers.oef_search
>>>>>>> 52ce6d49
        )
        self.strategy = cast(GenericStrategy, self._skill.skill_context.strategy)
        self.oef_dialogues = cast(
            OefSearchDialogues, self._skill.skill_context.oef_search_dialogues
        )
        self.list_of_messages = (
            DialogueMessage(
                OefSearchMessage.Performative.SEARCH_SERVICES, {"query": "some_query"}
            ),
        )

    def test_setup(self):
        """Test the setup method of the oef_search handler."""
        assert self.oef_search_handler.setup() is None
        self.assert_quantity_in_outbox(0)

    def test_handle_unidentified_dialogue(self):
        """Test the _handle_unidentified_dialogue method of the oef_search handler."""
        # setup
        incorrect_dialogue_reference = ("", "")
        incoming_message = self.build_incoming_message(
            message_type=OefSearchMessage,
            dialogue_reference=incorrect_dialogue_reference,
            performative=OefSearchMessage.Performative.SEARCH_SERVICES,
        )

        # operation
        with patch.object(self.oef_search_handler.context.logger, "log") as mock_logger:
            self.oef_search_handler.handle(incoming_message)

        # after
        mock_logger.assert_any_call(
            logging.INFO,
            f"received invalid oef_search message={incoming_message}, unidentified dialogue.",
        )

    def test_handle_error(self):
        """Test the _handle_error method of the oef_search handler."""
        # setup
        oef_dialogue = self.prepare_skill_dialogue(
            dialogues=self.oef_dialogues,
            messages=self.list_of_messages[:1],
        )
        incoming_message = self.build_incoming_message_for_skill_dialogue(
            dialogue=oef_dialogue,
            performative=OefSearchMessage.Performative.OEF_ERROR,
            oef_error_operation=OefSearchMessage.OefErrorOperation.SEARCH_SERVICES,
        )

        # operation
        with patch.object(self.oef_search_handler.context.logger, "log") as mock_logger:
            self.oef_search_handler.handle(incoming_message)

        # after
        mock_logger.assert_any_call(
            logging.INFO,
            f"received oef_search error message={incoming_message} in dialogue={oef_dialogue}.",
        )

    def test_handle_search_zero_agents(self):
        """Test the _handle_search method of the oef_search handler."""
        # setup
        oef_dialogue = self.prepare_skill_dialogue(
            dialogues=self.oef_dialogues,
            messages=self.list_of_messages[:1],
        )
        incoming_message = self.build_incoming_message_for_skill_dialogue(
            dialogue=oef_dialogue,
            performative=OefSearchMessage.Performative.SEARCH_RESULT,
            agents=tuple(),
            agents_info=OefSearchMessage.AgentsInfo({}),
        )

        # operation
        with patch.object(self.oef_search_handler.context.logger, "log") as mock_logger:
            self.oef_search_handler.handle(incoming_message)

        # after
        mock_logger.assert_any_call(
            logging.INFO,
            f"found no agents in dialogue={oef_dialogue}, continue searching.",
        )

    def test_handle_search_i(self):
        """Test the _handle_search method of the oef_search handler where is_stop_searching_on_result is True."""
        # setup
        self.strategy._max_negotiations = 3
        self.strategy._is_stop_searching_on_result = True
        self.strategy._is_searching = True

        oef_dialogue = self.prepare_skill_dialogue(
            dialogues=self.oef_dialogues,
            messages=self.list_of_messages[:1],
        )
        agents = ("agnt1", "agnt2")
        incoming_message = self.build_incoming_message_for_skill_dialogue(
            dialogue=oef_dialogue,
            performative=OefSearchMessage.Performative.SEARCH_RESULT,
            agents=agents,
            agents_info=OefSearchMessage.AgentsInfo(
                {"agent_1": {"key_1": "value_1"}, "agent_2": {"key_2": "value_2"}}
            ),
        )

        # operation
        with patch.object(self.oef_search_handler.context.logger, "log") as mock_logger:
            self.oef_search_handler.handle(incoming_message)

        # after
        mock_logger.assert_any_call(
            logging.INFO, f"found agents={list(agents)}, stopping search."
        )

        assert self.strategy.is_searching is False

        self.assert_quantity_in_outbox(len(agents))
        for agent in agents:
            has_attributes, error_str = self.message_has_attributes(
                actual_message=self.get_message_from_outbox(),
                message_type=FipaMessage,
                performative=FipaMessage.Performative.CFP,
                to=agent,
                sender=self.skill.skill_context.agent_address,
                target=0,
                query=self.strategy.get_service_query(),
            )
            assert has_attributes, error_str
            mock_logger.assert_any_call(logging.INFO, f"sending CFP to agent={agent}")

    def test_handle_search_ii(self):
        """Test the _handle_search method of the oef_search handler where is_stop_searching_on_result is False."""
        # setup
        self.strategy._max_negotiations = 3
        self.strategy._is_stop_searching_on_result = False
        self.strategy._is_searching = True

        oef_dialogue = self.prepare_skill_dialogue(
            dialogues=self.oef_dialogues,
            messages=self.list_of_messages[:1],
        )
        agents = ("agnt1", "agnt2")
        incoming_message = self.build_incoming_message_for_skill_dialogue(
            dialogue=oef_dialogue,
            performative=OefSearchMessage.Performative.SEARCH_RESULT,
            agents=agents,
            agents_info=OefSearchMessage.AgentsInfo(
                {"agent_1": {"key_1": "value_1"}, "agent_2": {"key_2": "value_2"}}
            ),
        )

        # operation
        with patch.object(self.oef_search_handler.context.logger, "log") as mock_logger:
            self.oef_search_handler.handle(incoming_message)

        # after
        mock_logger.assert_any_call(logging.INFO, f"found agents={list(agents)}.")

        assert self.strategy.is_searching is True

        self.assert_quantity_in_outbox(len(agents))
        for agent in agents:
            has_attributes, error_str = self.message_has_attributes(
                actual_message=self.get_message_from_outbox(),
                message_type=FipaMessage,
                performative=FipaMessage.Performative.CFP,
                to=agent,
                sender=self.skill.skill_context.agent_address,
                target=0,
                query=self.strategy.get_service_query(),
            )
            assert has_attributes, error_str
            mock_logger.assert_any_call(logging.INFO, f"sending CFP to agent={agent}")

    def test_handle_search_more_than_max_negotiation(self):
        """Test the _handle_search method of the oef_search handler where number of agents is more than max_negotiation."""
        # setup
        self.strategy._max_negotiations = 1
        oef_dialogue = self.prepare_skill_dialogue(
            dialogues=self.oef_dialogues,
            messages=self.list_of_messages[:1],
        )
        agents = ("agnt1", "agnt2")
        incoming_message = self.build_incoming_message_for_skill_dialogue(
            dialogue=oef_dialogue,
            performative=OefSearchMessage.Performative.SEARCH_RESULT,
            agents=agents,
            agents_info=OefSearchMessage.AgentsInfo(
                {"agent_1": {"key_1": "value_1"}, "agent_2": {"key_2": "value_2"}}
            ),
        )

        # operation
        with patch.object(self.oef_search_handler.context.logger, "log") as mock_logger:
            self.oef_search_handler.handle(incoming_message)

        # after
        mock_logger.assert_any_call(
            logging.INFO, f"found agents={list(agents)}, stopping search."
        )

        assert not self.strategy.is_searching

        self.assert_quantity_in_outbox(self.strategy._max_negotiations)
        for idx in range(0, self.strategy._max_negotiations):
            has_attributes, error_str = self.message_has_attributes(
                actual_message=self.get_message_from_outbox(),
                message_type=FipaMessage,
                performative=FipaMessage.Performative.CFP,
                to=agents[idx],
                sender=self.skill.skill_context.agent_address,
                target=0,
                query=self.strategy.get_service_query(),
            )
            assert has_attributes, error_str
            mock_logger.assert_any_call(
                logging.INFO, f"sending CFP to agent={agents[idx]}"
            )

    def test_handle_invalid(self):
        """Test the _handle_invalid method of the oef_search handler."""
        # setup
        invalid_performative = OefSearchMessage.Performative.UNREGISTER_SERVICE
        incoming_message = self.build_incoming_message(
            message_type=OefSearchMessage,
            dialogue_reference=("1", ""),
            performative=invalid_performative,
            service_description="some_service_description",
        )

        # operation
        with patch.object(self.oef_search_handler.context.logger, "log") as mock_logger:
            self.oef_search_handler.handle(incoming_message)

        # after
        mock_logger.assert_any_call(
            logging.WARNING,
            f"cannot handle oef_search message of performative={invalid_performative} in dialogue={self.oef_dialogues.get_dialogue(incoming_message)}.",
        )

    def test_teardown(self):
        """Test the teardown method of the oef_search handler."""
        assert self.oef_search_handler.teardown() is None
        self.assert_quantity_in_outbox(0)


class TestGenericSigningHandler(BaseSkillTestCase):
    """Test signing handler of generic buyer."""

    path_to_skill = PACKAGE_ROOT
    is_agent_to_agent_messages = False

<<<<<<< HEAD
    def setup(self):
        """Setup the test class."""
        super().setup()
        self.signing_handler = cast(
            GenericSigningHandler, self._skill.skill_context.handlers.signing
=======
    @classmethod
    def setup_class(cls):
        """Setup the test class."""
        super().setup_class()
        cls.signing_handler = cast(
            GenericSigningHandler, cls._skill.skill_context.handlers.signing
>>>>>>> 52ce6d49
        )
        self.strategy = cast(GenericStrategy, self._skill.skill_context.strategy)
        self.fipa_dialogues = cast(
            FipaDialogues, self._skill.skill_context.fipa_dialogues
        )
        self.ledger_api_dialogues = cast(
            LedgerApiDialogues, self._skill.skill_context.ledger_api_dialogues
        )
        self.signing_dialogues = cast(
            SigningDialogues, self._skill.skill_context.signing_dialogues
        )
        self.terms = Terms(
            "some_ledger_id",
            self._skill.skill_context.agent_address,
            "counterprty",
            {"currency_id": 50},
            {"good_id": -10},
            "some_nonce",
        )
        self.list_of_fipa_messages = (
            DialogueMessage(FipaMessage.Performative.CFP, {"query": "some_query"}),
            DialogueMessage(
                FipaMessage.Performative.PROPOSE, {"proposal": "some_proposal"}
            ),
            DialogueMessage(FipaMessage.Performative.ACCEPT),
            DialogueMessage(
                FipaMessage.Performative.MATCH_ACCEPT_W_INFORM,
                {"info": {"address": "some_term_sender_address"}},
            ),
            DialogueMessage(
                FipaMessage.Performative.INFORM,
                {"info": {"transaction_digest": "some_transaction_digest_body"}},
            ),
        )
        self.list_of_signing_messages = (
            DialogueMessage(
                SigningMessage.Performative.SIGN_TRANSACTION,
                {
                    "terms": self.terms,
                    "raw_transaction": SigningMessage.RawTransaction(
                        "some_ledger_id", {"some_key": "some_value"}
                    ),
                },
            ),
        )
        self.list_of_ledger_api_messages = (
            DialogueMessage(LedgerApiMessage.Performative.GET_RAW_TRANSACTION, {}),
            DialogueMessage(LedgerApiMessage.Performative.RAW_TRANSACTION, {}),
            DialogueMessage(LedgerApiMessage.Performative.SEND_SIGNED_TRANSACTION, {}),
            DialogueMessage(LedgerApiMessage.Performative.TRANSACTION_DIGEST, {}),
        )

    def test_setup(self):
        """Test the setup method of the signing handler."""
        assert self.signing_handler.setup() is None
        self.assert_quantity_in_outbox(0)

    def test_handle_unidentified_dialogue(self):
        """Test the _handle_unidentified_dialogue method of the signing handler."""
        # setup
        incorrect_dialogue_reference = ("", "")
        incoming_message = self.build_incoming_message(
            message_type=SigningMessage,
            dialogue_reference=incorrect_dialogue_reference,
            performative=SigningMessage.Performative.ERROR,
            error_code=SigningMessage.ErrorCode.UNSUCCESSFUL_MESSAGE_SIGNING,
            to=str(self.skill.skill_context.skill_id),
        )

        # operation
        with patch.object(self.signing_handler.context.logger, "log") as mock_logger:
            self.signing_handler.handle(incoming_message)

        # after
        mock_logger.assert_any_call(
            logging.INFO,
            f"received invalid signing message={incoming_message}, unidentified dialogue.",
        )

    def test_handle_signed_transaction_last_ledger_api_message_is_none(
        self,
    ):
        """Test the _handle_signed_transaction method of the signing handler."""
        # setup
        signing_dialogue = cast(
            SigningDialogue,
            self.prepare_skill_dialogue(
                dialogues=self.signing_dialogues,
                messages=self.list_of_signing_messages[:1],
            ),
        )
        ledger_api_dialogue = cast(
            LedgerApiDialogue,
            self.prepare_skill_dialogue(
                dialogues=self.ledger_api_dialogues,
                messages=self.list_of_ledger_api_messages[:2],
            ),
        )
        signing_dialogue.associated_ledger_api_dialogue = ledger_api_dialogue
        signing_dialogue.associated_ledger_api_dialogue._incoming_messages = []
        incoming_message = self.build_incoming_message_for_skill_dialogue(
            dialogue=signing_dialogue,
            performative=SigningMessage.Performative.SIGNED_TRANSACTION,
            signed_transaction=SigningMessage.SignedTransaction(
                "some_ledger_id", {"some_key": "some_value"}
            ),
        )

        # operation
        with pytest.raises(
            ValueError, match="Could not retrieve last message in ledger api dialogue"
        ):
            with patch.object(
                self.signing_handler.context.logger, "log"
            ) as mock_logger:
                self.signing_handler.handle(incoming_message)

        # after
        mock_logger.assert_any_call(logging.INFO, "transaction signing was successful.")

    def test_handle_signed_transaction_last_ledger_api_message_is_not_none(
        self,
    ):
        """Test the _handle_signed_transaction method of the signing handler where the last ledger_api message is not None."""
        # setup
        signing_counterparty = self.skill.skill_context.decision_maker_address
        signing_dialogue = cast(
            SigningDialogue,
            self.prepare_skill_dialogue(
                dialogues=self.signing_dialogues,
                messages=self.list_of_signing_messages[:1],
                counterparty=signing_counterparty,
            ),
        )
        ledger_api_dialogue = cast(
            LedgerApiDialogue,
            self.prepare_skill_dialogue(
                dialogues=self.ledger_api_dialogues,
                messages=self.list_of_ledger_api_messages[:2],
                counterparty=LEDGER_API_ADDRESS,
            ),
        )
        signing_dialogue.associated_ledger_api_dialogue = ledger_api_dialogue
        incoming_message = cast(
            SigningMessage,
            self.build_incoming_message_for_skill_dialogue(
                dialogue=signing_dialogue,
                performative=SigningMessage.Performative.SIGNED_TRANSACTION,
                signed_transaction=SigningMessage.SignedTransaction(
                    "some_ledger_id", {"some_key": "some_value"}
                ),
            ),
        )
        # operation
        with patch.object(self.signing_handler.context.logger, "log") as mock_logger:
            self.signing_handler.handle(incoming_message)

        # after
        mock_logger.assert_any_call(logging.INFO, "transaction signing was successful.")

        self.assert_quantity_in_outbox(1)
        has_attributes, error_str = self.message_has_attributes(
            actual_message=self.get_message_from_outbox(),
            message_type=LedgerApiMessage,
            performative=LedgerApiMessage.Performative.SEND_SIGNED_TRANSACTION,
            to=LEDGER_API_ADDRESS,
            sender=str(self.skill.skill_context.skill_id),
            signed_transaction=incoming_message.signed_transaction,
        )
        assert has_attributes, error_str

        mock_logger.assert_any_call(logging.INFO, "sending transaction to ledger.")

    def test_handle_error(self):
        """Test the _handle_error method of the signing handler."""
        # setup
        fipa_dialogue = cast(
            FipaDialogue,
            self.prepare_skill_dialogue(
                dialogues=self.fipa_dialogues,
                messages=self.list_of_fipa_messages[:4],
                counterparty=COUNTERPARTY_AGENT_ADDRESS,
                is_agent_to_agent_messages=True,
            ),
        )

        ledger_api_dialogue = cast(
            LedgerApiDialogue,
            self.prepare_skill_dialogue(
                dialogues=self.ledger_api_dialogues,
                messages=self.list_of_ledger_api_messages[:4],
                counterparty=LEDGER_API_ADDRESS,
            ),
        )
        ledger_api_dialogue.associated_fipa_dialogue = fipa_dialogue

        signing_counterparty = self.skill.skill_context.decision_maker_address
        signing_dialogue = cast(
            SigningDialogue,
            self.prepare_skill_dialogue(
                dialogues=self.signing_dialogues,
                messages=self.list_of_signing_messages[:1],
                counterparty=signing_counterparty,
            ),
        )
        signing_dialogue.associated_ledger_api_dialogue = ledger_api_dialogue

        incoming_message = cast(
            SigningMessage,
            self.build_incoming_message_for_skill_dialogue(
                dialogue=signing_dialogue,
                performative=SigningMessage.Performative.ERROR,
                error_code=SigningMessage.ErrorCode.UNSUCCESSFUL_TRANSACTION_SIGNING,
            ),
        )

        # operation
        with patch.object(
            self.signing_handler.context.behaviours.transaction, "failed_processing"
        ):
            with patch.object(
                self.signing_handler.context.logger, "log"
            ) as mock_logger:
                self.signing_handler.handle(incoming_message)

        # after
        mock_logger.assert_any_call(
            logging.INFO,
            f"transaction signing was not successful. Error_code={incoming_message.error_code} in dialogue={signing_dialogue}",
        )

        behaviour = cast(
            GenericTransactionBehaviour, self.skill.skill_context.behaviours.transaction
        )

        # finish_processing
        assert behaviour.processing_time == 0.0
        assert behaviour.processing is None

    def test_handle_invalid(self):
        """Test the _handle_invalid method of the signing handler."""
        # setup
        invalid_performative = SigningMessage.Performative.SIGN_TRANSACTION
        incoming_message = self.build_incoming_message(
            message_type=SigningMessage,
            dialogue_reference=("1", ""),
            performative=invalid_performative,
            terms=self.terms,
            raw_transaction=SigningMessage.RawTransaction(
                "some_ledger_id", {"some_key": "some_value"}
            ),
            to=str(self.skill.skill_context.skill_id),
        )

        # operation
        with patch.object(self.signing_handler.context.logger, "log") as mock_logger:
            self.signing_handler.handle(incoming_message)

        # after
        mock_logger.assert_any_call(
            logging.WARNING,
            f"cannot handle signing message of performative={invalid_performative} in dialogue={self.signing_dialogues.get_dialogue(incoming_message)}.",
        )

    def test_teardown(self):
        """Test the teardown method of the signing handler."""
        assert self.signing_handler.teardown() is None
        self.assert_quantity_in_outbox(0)


class TestGenericLedgerApiHandler(BaseSkillTestCase):
    """Test ledger_api handler of generic buyer."""

    path_to_skill = PACKAGE_ROOT
    is_agent_to_agent_messages = False

<<<<<<< HEAD
    def setup(self):
        """Setup the test class."""
        super().setup()
        self.ledger_api_handler = cast(
            GenericLedgerApiHandler, self._skill.skill_context.handlers.ledger_api
=======
    @classmethod
    def setup_class(cls):
        """Setup the test class."""
        super().setup_class()
        cls.ledger_api_handler = cast(
            GenericLedgerApiHandler, cls._skill.skill_context.handlers.ledger_api
>>>>>>> 52ce6d49
        )
        self.transaction_behaviour = cast(
            GenericTransactionBehaviour,
            self._skill.skill_context.behaviours.transaction,
        )
        self.strategy = cast(GenericStrategy, self._skill.skill_context.strategy)
        self.logger = self._skill.skill_context.logger

        self.fipa_dialogues = cast(
            FipaDialogues, self._skill.skill_context.fipa_dialogues
        )
        self.ledger_api_dialogues = cast(
            LedgerApiDialogues, self._skill.skill_context.ledger_api_dialogues
        )

        self.terms = Terms(
            "some_ledger_id",
            self._skill.skill_context.agent_address,
            "counterprty",
            {"currency_id": 50},
            {"good_id": -10},
            "some_nonce",
        )
        self.list_of_fipa_messages = (
            DialogueMessage(FipaMessage.Performative.CFP, {"query": "some_query"}),
            DialogueMessage(
                FipaMessage.Performative.PROPOSE, {"proposal": "some_proposal"}
            ),
            DialogueMessage(FipaMessage.Performative.ACCEPT),
            DialogueMessage(
                FipaMessage.Performative.MATCH_ACCEPT_W_INFORM,
                {"info": {"address": "some_term_sender_address"}},
            ),
            DialogueMessage(
                FipaMessage.Performative.INFORM,
                {"info": {"transaction_digest": "some_transaction_digest_body"}},
            ),
        )
        self.raw_transaction = RawTransaction(
            "some_ledger_id", {"some_key": "some_value"}
        )
        self.signed_transaction = SignedTransaction(
            "some_ledger_id", {"some_key": "some_value"}
        )
        self.transaction_digest = TransactionDigest("some_ledger_id", "some_body")
        self.transaction_receipt = TransactionReceipt(
            "some_ledger_id",
            {"receipt_key": "receipt_value"},
            {"transaction_key": "transaction_value"},
        )
        self.list_of_ledger_api_messages = (
            DialogueMessage(
                LedgerApiMessage.Performative.GET_RAW_TRANSACTION, {"terms": self.terms}
            ),
            DialogueMessage(
                LedgerApiMessage.Performative.RAW_TRANSACTION,
                {"raw_transaction": self.raw_transaction},
            ),
            DialogueMessage(
                LedgerApiMessage.Performative.SEND_SIGNED_TRANSACTION,
                {"signed_transaction": self.signed_transaction},
            ),
            DialogueMessage(
                LedgerApiMessage.Performative.TRANSACTION_DIGEST,
                {"transaction_digest": self.transaction_digest},
            ),
            DialogueMessage(
                LedgerApiMessage.Performative.GET_TRANSACTION_RECEIPT,
                {"transaction_digest": self.transaction_digest},
            ),
            DialogueMessage(
                LedgerApiMessage.Performative.TRANSACTION_RECEIPT,
                {"transaction_receipt": self.transaction_receipt},
            ),
        )

    def test_setup(self):
        """Test the setup method of the ledger_api handler."""
        assert self.ledger_api_handler.setup() is None
        self.assert_quantity_in_outbox(0)

    def test_handle_unidentified_dialogue(self):
        """Test the _handle_unidentified_dialogue method of the ledger_api handler."""
        # setup
        incorrect_dialogue_reference = ("", "")
        incoming_message = self.build_incoming_message(
            message_type=LedgerApiMessage,
            dialogue_reference=incorrect_dialogue_reference,
            performative=LedgerApiMessage.Performative.GET_BALANCE,
            ledger_id="some_ledger_id",
            address="some_address",
        )

        # operation
        with patch.object(self.logger, "log") as mock_logger:
            self.ledger_api_handler.handle(incoming_message)

        # after
        mock_logger.assert_any_call(
            logging.INFO,
            f"received invalid ledger_api message={incoming_message}, unidentified dialogue.",
        )

    def test_handle_balance_positive_balance(self):
        """Test the _handle_balance method of the ledger_api handler where balance is positive."""
        # setup
        balance = 10
        ledger_api_dialogue = cast(
            LedgerApiDialogue,
            self.prepare_skill_dialogue(
                dialogues=self.ledger_api_dialogues,
                messages=(
                    DialogueMessage(
                        LedgerApiMessage.Performative.GET_BALANCE,
                        {"ledger_id": "some_ledger_id", "address": "some_address"},
                    ),
                ),
                counterparty=LEDGER_API_ADDRESS,
            ),
        )
        incoming_message = cast(
            LedgerApiMessage,
            self.build_incoming_message_for_skill_dialogue(
                dialogue=ledger_api_dialogue,
                performative=LedgerApiMessage.Performative.BALANCE,
                ledger_id="some-Ledger_id",
                balance=balance,
            ),
        )

        # operation
        with patch.object(self.logger, "log") as mock_logger:
            self.ledger_api_handler.handle(incoming_message)

        # after
        mock_logger.assert_any_call(
            logging.INFO,
            f"starting balance on {self.strategy.ledger_id} ledger={incoming_message.balance}.",
        )
        assert self.strategy.balance == balance
        assert self.strategy.is_searching

    def test_handle_balance_zero_balance(self):
        """Test the _handle_balance method of the ledger_api handler where balance is zero."""
        # setup
        balance = 0
        ledger_api_dialogue = cast(
            LedgerApiDialogue,
            self.prepare_skill_dialogue(
                dialogues=self.ledger_api_dialogues,
                messages=(
                    DialogueMessage(
                        LedgerApiMessage.Performative.GET_BALANCE,
                        {"ledger_id": "some_ledger_id", "address": "some_address"},
                    ),
                ),
                counterparty=LEDGER_API_ADDRESS,
            ),
        )
        incoming_message = cast(
            LedgerApiMessage,
            self.build_incoming_message_for_skill_dialogue(
                dialogue=ledger_api_dialogue,
                performative=LedgerApiMessage.Performative.BALANCE,
                ledger_id="some-Ledger_id",
                balance=balance,
            ),
        )

        # operation
        with patch.object(self.logger, "log") as mock_logger:
            self.ledger_api_handler.handle(incoming_message)

        # after
        mock_logger.assert_any_call(
            logging.WARNING,
            f"you have no starting balance on {self.strategy.ledger_id} ledger! Stopping skill {self.strategy.context.skill_id}.",
        )
        assert not self.skill.skill_context.is_active

    def test_handle_raw_transaction(self):
        """Test the _handle_raw_transaction method of the ledger_api handler."""
        # setup
        ledger_api_dialogue = cast(
            LedgerApiDialogue,
            self.prepare_skill_dialogue(
                dialogues=self.ledger_api_dialogues,
                messages=self.list_of_ledger_api_messages[:1],
                counterparty=LEDGER_API_ADDRESS,
            ),
        )
        fipa_dialogue = cast(
            FipaDialogue,
            self.prepare_skill_dialogue(
                dialogues=self.fipa_dialogues,
                messages=self.list_of_fipa_messages[:4],
                is_agent_to_agent_messages=True,
            ),
        )
        ledger_api_dialogue.associated_fipa_dialogue = fipa_dialogue
        fipa_dialogue.terms = self.terms
        incoming_message = cast(
            LedgerApiMessage,
            self.build_incoming_message_for_skill_dialogue(
                dialogue=ledger_api_dialogue,
                performative=LedgerApiMessage.Performative.RAW_TRANSACTION,
                raw_transaction=self.raw_transaction,
            ),
        )

        # operation
        with patch.object(self.logger, "log") as mock_logger:
            self.ledger_api_handler.handle(incoming_message)

        # after
        mock_logger.assert_any_call(
            logging.INFO, f"received raw transaction={incoming_message}"
        )

        message_quantity = self.get_quantity_in_decision_maker_inbox()
        assert (
            message_quantity == 1
        ), f"Invalid number of messages in decision maker queue. Expected {1}. Found {message_quantity}."
        has_attributes, error_str = self.message_has_attributes(
            actual_message=self.get_message_from_decision_maker_inbox(),
            message_type=SigningMessage,
            performative=SigningMessage.Performative.SIGN_TRANSACTION,
            to=self.skill.skill_context.decision_maker_address,
            sender=str(self.skill.skill_context.skill_id),
            terms=self.terms,
        )
        assert has_attributes, error_str

        mock_logger.assert_any_call(
            logging.INFO,
            "proposing the transaction to the decision maker. Waiting for confirmation ...",
        )

    def test_handle_transaction_digest(self):
        """Test the _handle_transaction_digest method of the ledger_api handler."""
        # setup
        ledger_api_dialogue = cast(
            LedgerApiDialogue,
            self.prepare_skill_dialogue(
                dialogues=self.ledger_api_dialogues,
                messages=self.list_of_ledger_api_messages[:3],
                counterparty=LEDGER_API_ADDRESS,
            ),
        )
        incoming_message = cast(
            LedgerApiMessage,
            self.build_incoming_message_for_skill_dialogue(
                dialogue=ledger_api_dialogue,
                performative=LedgerApiMessage.Performative.TRANSACTION_DIGEST,
                transaction_digest=self.transaction_digest,
            ),
        )

        # operation
        with patch.object(self.logger, "log") as mock_logger:
            self.ledger_api_handler.handle(incoming_message)

        # after
        mock_logger.assert_any_call(
            logging.INFO,
            f"transaction was successfully submitted. Transaction digest={incoming_message.transaction_digest}",
        )

        self.assert_quantity_in_outbox(1)
        has_attributes, error_str = self.message_has_attributes(
            actual_message=self.get_message_from_outbox(),
            message_type=LedgerApiMessage,
            performative=LedgerApiMessage.Performative.GET_TRANSACTION_RECEIPT,
            to=incoming_message.sender,
            sender=str(self.skill.skill_context.skill_id),
            transaction_digest=self.transaction_digest,
        )
        assert has_attributes, error_str

        mock_logger.assert_any_call(
            logging.INFO,
            "checking transaction is settled.",
        )

    def test_handle_transaction_receipt_i(self):
        """Test the _handle_transaction_receipt method of the ledger_api handler."""
        # setup
        ledger_api_dialogue = cast(
            LedgerApiDialogue,
            self.prepare_skill_dialogue(
                dialogues=self.ledger_api_dialogues,
                messages=self.list_of_ledger_api_messages[:5],
                counterparty=LEDGER_API_ADDRESS,
            ),
        )
        fipa_dialogue = cast(
            FipaDialogue,
            self.prepare_skill_dialogue(
                dialogues=self.fipa_dialogues,
                messages=self.list_of_fipa_messages[:4],
                is_agent_to_agent_messages=True,
            ),
        )
        ledger_api_dialogue.associated_fipa_dialogue = fipa_dialogue
        fipa_dialogue.terms = self.terms
        incoming_message = cast(
            LedgerApiMessage,
            self.build_incoming_message_for_skill_dialogue(
                dialogue=ledger_api_dialogue,
                performative=LedgerApiMessage.Performative.TRANSACTION_RECEIPT,
                transaction_receipt=self.transaction_receipt,
            ),
        )

        # operation
        with patch.object(
            self.ledger_api_handler.context.behaviours.transaction, "finish_processing"
        ):
            with patch.object(LedgerApis, "is_transaction_settled", return_value=True):
                with patch.object(self.logger, "log") as mock_logger:
                    self.ledger_api_handler.handle(incoming_message)

        # after
        mock_logger.assert_any_call(
            logging.INFO,
            f"transaction confirmed, informing counterparty={fipa_dialogue.dialogue_label.dialogue_opponent_addr[-5:]} of transaction digest.",
        )

        self.assert_quantity_in_outbox(1)
        has_attributes, error_str = self.message_has_attributes(
            actual_message=self.get_message_from_outbox(),
            message_type=FipaMessage,
            performative=FipaMessage.Performative.INFORM,
            to=COUNTERPARTY_AGENT_ADDRESS,
            sender=self.skill.skill_context.agent_address,
            info={"transaction_digest": self.transaction_digest.body},
        )
        assert has_attributes, error_str

    def test_handle_transaction_receipt_ii(self):
        """Test the _handle_transaction_receipt method of the ledger_api handler where fipa dialogue's last_incoming_message is None."""
        # setup
        ledger_api_dialogue = cast(
            LedgerApiDialogue,
            self.prepare_skill_dialogue(
                dialogues=self.ledger_api_dialogues,
                messages=self.list_of_ledger_api_messages[:5],
                counterparty=LEDGER_API_ADDRESS,
            ),
        )
        fipa_dialogue = cast(
            FipaDialogue,
            self.prepare_skill_dialogue(
                dialogues=self.fipa_dialogues,
                messages=self.list_of_fipa_messages[:4],
                is_agent_to_agent_messages=True,
            ),
        )
        ledger_api_dialogue.associated_fipa_dialogue = fipa_dialogue

        fipa_dialogue._incoming_messages = []

        fipa_dialogue.terms = self.terms
        incoming_message = cast(
            LedgerApiMessage,
            self.build_incoming_message_for_skill_dialogue(
                dialogue=ledger_api_dialogue,
                performative=LedgerApiMessage.Performative.TRANSACTION_RECEIPT,
                transaction_receipt=self.transaction_receipt,
            ),
        )

        # operation
        with patch.object(
            self.ledger_api_handler.context.behaviours.transaction, "finish_processing"
        ):
            with patch.object(LedgerApis, "is_transaction_settled", return_value=True):
                with patch.object(self.logger, "log"):
                    with pytest.raises(
                        ValueError, match="Could not retrieve last fipa message"
                    ):
                        self.ledger_api_handler.handle(incoming_message)

        # after
        self.assert_quantity_in_outbox(0)

    def test_handle_transaction_receipt_iii(self):
        """Test the _handle_transaction_receipt method of the ledger_api handler where tx is NOT settled."""
        # setup
        ledger_api_dialogue = cast(
            LedgerApiDialogue,
            self.prepare_skill_dialogue(
                dialogues=self.ledger_api_dialogues,
                messages=self.list_of_ledger_api_messages[:5],
                counterparty=LEDGER_API_ADDRESS,
            ),
        )
        fipa_dialogue = cast(
            FipaDialogue,
            self.prepare_skill_dialogue(
                dialogues=self.fipa_dialogues,
                messages=self.list_of_fipa_messages[:4],
                is_agent_to_agent_messages=True,
            ),
        )
        ledger_api_dialogue.associated_fipa_dialogue = fipa_dialogue
        fipa_dialogue.terms = self.terms
        incoming_message = cast(
            LedgerApiMessage,
            self.build_incoming_message_for_skill_dialogue(
                dialogue=ledger_api_dialogue,
                performative=LedgerApiMessage.Performative.TRANSACTION_RECEIPT,
                transaction_receipt=self.transaction_receipt,
            ),
        )

        # operation
        with patch.object(
            self.ledger_api_handler.context.behaviours.transaction, "failed_processing"
        ):
            with patch.object(LedgerApis, "is_transaction_settled", return_value=False):
                with patch.object(self.logger, "log") as mock_logger:
                    self.ledger_api_handler.handle(incoming_message)

        # after
        self.assert_quantity_in_outbox(0)
        assert self.transaction_behaviour.processing is None
        assert self.transaction_behaviour.processing_time == 0.0

        mock_logger.assert_any_call(
            logging.INFO,
            f"transaction_receipt={self.transaction_receipt} not settled or not valid, aborting",
        )

    def test_handle_error(self):
        """Test the _handle_error method of the ledger_api handler."""
        # setup
        ledger_api_dialogue = self.prepare_skill_dialogue(
            dialogues=self.ledger_api_dialogues,
            messages=self.list_of_ledger_api_messages[:1],
        )
        incoming_message = cast(
            LedgerApiMessage,
            self.build_incoming_message_for_skill_dialogue(
                dialogue=ledger_api_dialogue,
                performative=LedgerApiMessage.Performative.ERROR,
                code=1,
            ),
        )
        ledger_api_dialogue.associated_fipa_dialogue = "mock"
        # operation
        with patch.object(
            self.ledger_api_handler.context.behaviours.transaction, "failed_processing"
        ):
            with patch.object(self.logger, "log") as mock_logger:
                self.ledger_api_handler.handle(incoming_message)

        # after
        mock_logger.assert_any_call(
            logging.INFO,
            f"received ledger_api error message={incoming_message} in dialogue={ledger_api_dialogue}.",
        )

    def test_handle_invalid(self):
        """Test the _handle_invalid method of the ledger_api handler."""
        # setup
        invalid_performative = LedgerApiMessage.Performative.GET_BALANCE
        incoming_message = self.build_incoming_message(
            message_type=LedgerApiMessage,
            dialogue_reference=("1", ""),
            performative=invalid_performative,
            ledger_id="some_ledger_id",
            address="some_address",
            to=str(self.skill.public_id),
        )

        # operation
        with patch.object(self.logger, "log") as mock_logger:
            self.ledger_api_handler.handle(incoming_message)

        # after
        mock_logger.assert_any_call(
            logging.WARNING,
            f"cannot handle ledger_api message of performative={invalid_performative} in dialogue={self.ledger_api_dialogues.get_dialogue(incoming_message)}.",
        )

    def test_teardown(self):
        """Test the teardown method of the ledger_api handler."""
        assert self.ledger_api_handler.teardown() is None
        self.assert_quantity_in_outbox(0)<|MERGE_RESOLUTION|>--- conflicted
+++ resolved
@@ -72,26 +72,18 @@
 
     path_to_skill = PACKAGE_ROOT
 
-<<<<<<< HEAD
-    def setup(self):
-        """Setup the test class."""
-        super().setup()
-        self.fipa_handler = cast(
-            GenericFipaHandler, self._skill.skill_context.handlers.fipa
-=======
     @classmethod
     def setup_class(cls):
         """Setup the test class."""
         super().setup_class()
         cls.fipa_handler = cast(
             GenericFipaHandler, cls._skill.skill_context.handlers.fipa
->>>>>>> 52ce6d49
-        )
-        self.strategy = cast(GenericStrategy, self._skill.skill_context.strategy)
-        self.fipa_dialogues = cast(
-            FipaDialogues, self._skill.skill_context.fipa_dialogues
-        )
-        self.list_of_messages = (
+        )
+        cls.strategy = cast(GenericStrategy, cls._skill.skill_context.strategy)
+        cls.fipa_dialogues = cast(
+            FipaDialogues, cls._skill.skill_context.fipa_dialogues
+        )
+        cls.list_of_messages = (
             DialogueMessage(FipaMessage.Performative.CFP, {"query": "some_query"}),
             DialogueMessage(
                 FipaMessage.Performative.PROPOSE, {"proposal": "some_proposal"}
@@ -560,26 +552,18 @@
     path_to_skill = PACKAGE_ROOT
     is_agent_to_agent_messages = False
 
-<<<<<<< HEAD
-    def setup(self):
-        """Setup the test class."""
-        super().setup()
-        self.oef_search_handler = cast(
-            GenericOefSearchHandler, self._skill.skill_context.handlers.oef_search
-=======
     @classmethod
     def setup_class(cls):
         """Setup the test class."""
         super().setup_class()
         cls.oef_search_handler = cast(
             GenericOefSearchHandler, cls._skill.skill_context.handlers.oef_search
->>>>>>> 52ce6d49
-        )
-        self.strategy = cast(GenericStrategy, self._skill.skill_context.strategy)
-        self.oef_dialogues = cast(
-            OefSearchDialogues, self._skill.skill_context.oef_search_dialogues
-        )
-        self.list_of_messages = (
+        )
+        cls.strategy = cast(GenericStrategy, cls._skill.skill_context.strategy)
+        cls.oef_dialogues = cast(
+            OefSearchDialogues, cls._skill.skill_context.oef_search_dialogues
+        )
+        cls.list_of_messages = (
             DialogueMessage(
                 OefSearchMessage.Performative.SEARCH_SERVICES, {"query": "some_query"}
             ),
@@ -825,40 +809,32 @@
     path_to_skill = PACKAGE_ROOT
     is_agent_to_agent_messages = False
 
-<<<<<<< HEAD
-    def setup(self):
-        """Setup the test class."""
-        super().setup()
-        self.signing_handler = cast(
-            GenericSigningHandler, self._skill.skill_context.handlers.signing
-=======
     @classmethod
     def setup_class(cls):
         """Setup the test class."""
         super().setup_class()
         cls.signing_handler = cast(
             GenericSigningHandler, cls._skill.skill_context.handlers.signing
->>>>>>> 52ce6d49
-        )
-        self.strategy = cast(GenericStrategy, self._skill.skill_context.strategy)
-        self.fipa_dialogues = cast(
-            FipaDialogues, self._skill.skill_context.fipa_dialogues
-        )
-        self.ledger_api_dialogues = cast(
-            LedgerApiDialogues, self._skill.skill_context.ledger_api_dialogues
-        )
-        self.signing_dialogues = cast(
-            SigningDialogues, self._skill.skill_context.signing_dialogues
-        )
-        self.terms = Terms(
+        )
+        cls.strategy = cast(GenericStrategy, cls._skill.skill_context.strategy)
+        cls.fipa_dialogues = cast(
+            FipaDialogues, cls._skill.skill_context.fipa_dialogues
+        )
+        cls.ledger_api_dialogues = cast(
+            LedgerApiDialogues, cls._skill.skill_context.ledger_api_dialogues
+        )
+        cls.signing_dialogues = cast(
+            SigningDialogues, cls._skill.skill_context.signing_dialogues
+        )
+        cls.terms = Terms(
             "some_ledger_id",
-            self._skill.skill_context.agent_address,
+            cls._skill.skill_context.agent_address,
             "counterprty",
             {"currency_id": 50},
             {"good_id": -10},
             "some_nonce",
         )
-        self.list_of_fipa_messages = (
+        cls.list_of_fipa_messages = (
             DialogueMessage(FipaMessage.Performative.CFP, {"query": "some_query"}),
             DialogueMessage(
                 FipaMessage.Performative.PROPOSE, {"proposal": "some_proposal"}
@@ -873,18 +849,18 @@
                 {"info": {"transaction_digest": "some_transaction_digest_body"}},
             ),
         )
-        self.list_of_signing_messages = (
+        cls.list_of_signing_messages = (
             DialogueMessage(
                 SigningMessage.Performative.SIGN_TRANSACTION,
                 {
-                    "terms": self.terms,
+                    "terms": cls.terms,
                     "raw_transaction": SigningMessage.RawTransaction(
                         "some_ledger_id", {"some_key": "some_value"}
                     ),
                 },
             ),
         )
-        self.list_of_ledger_api_messages = (
+        cls.list_of_ledger_api_messages = (
             DialogueMessage(LedgerApiMessage.Performative.GET_RAW_TRANSACTION, {}),
             DialogueMessage(LedgerApiMessage.Performative.RAW_TRANSACTION, {}),
             DialogueMessage(LedgerApiMessage.Performative.SEND_SIGNED_TRANSACTION, {}),
@@ -1115,44 +1091,35 @@
     path_to_skill = PACKAGE_ROOT
     is_agent_to_agent_messages = False
 
-<<<<<<< HEAD
-    def setup(self):
-        """Setup the test class."""
-        super().setup()
-        self.ledger_api_handler = cast(
-            GenericLedgerApiHandler, self._skill.skill_context.handlers.ledger_api
-=======
     @classmethod
     def setup_class(cls):
         """Setup the test class."""
         super().setup_class()
         cls.ledger_api_handler = cast(
             GenericLedgerApiHandler, cls._skill.skill_context.handlers.ledger_api
->>>>>>> 52ce6d49
-        )
-        self.transaction_behaviour = cast(
-            GenericTransactionBehaviour,
-            self._skill.skill_context.behaviours.transaction,
-        )
-        self.strategy = cast(GenericStrategy, self._skill.skill_context.strategy)
-        self.logger = self._skill.skill_context.logger
-
-        self.fipa_dialogues = cast(
-            FipaDialogues, self._skill.skill_context.fipa_dialogues
-        )
-        self.ledger_api_dialogues = cast(
-            LedgerApiDialogues, self._skill.skill_context.ledger_api_dialogues
-        )
-
-        self.terms = Terms(
+        )
+        cls.transaction_behaviour = cast(
+            GenericTransactionBehaviour, cls._skill.skill_context.behaviours.transaction
+        )
+        cls.strategy = cast(GenericStrategy, cls._skill.skill_context.strategy)
+        cls.logger = cls._skill.skill_context.logger
+
+        cls.fipa_dialogues = cast(
+            FipaDialogues, cls._skill.skill_context.fipa_dialogues
+        )
+        cls.ledger_api_dialogues = cast(
+            LedgerApiDialogues, cls._skill.skill_context.ledger_api_dialogues
+        )
+
+        cls.terms = Terms(
             "some_ledger_id",
-            self._skill.skill_context.agent_address,
+            cls._skill.skill_context.agent_address,
             "counterprty",
             {"currency_id": 50},
             {"good_id": -10},
             "some_nonce",
         )
-        self.list_of_fipa_messages = (
+        cls.list_of_fipa_messages = (
             DialogueMessage(FipaMessage.Performative.CFP, {"query": "some_query"}),
             DialogueMessage(
                 FipaMessage.Performative.PROPOSE, {"proposal": "some_proposal"}
@@ -1167,41 +1134,41 @@
                 {"info": {"transaction_digest": "some_transaction_digest_body"}},
             ),
         )
-        self.raw_transaction = RawTransaction(
+        cls.raw_transaction = RawTransaction(
             "some_ledger_id", {"some_key": "some_value"}
         )
-        self.signed_transaction = SignedTransaction(
+        cls.signed_transaction = SignedTransaction(
             "some_ledger_id", {"some_key": "some_value"}
         )
-        self.transaction_digest = TransactionDigest("some_ledger_id", "some_body")
-        self.transaction_receipt = TransactionReceipt(
+        cls.transaction_digest = TransactionDigest("some_ledger_id", "some_body")
+        cls.transaction_receipt = TransactionReceipt(
             "some_ledger_id",
             {"receipt_key": "receipt_value"},
             {"transaction_key": "transaction_value"},
         )
-        self.list_of_ledger_api_messages = (
-            DialogueMessage(
-                LedgerApiMessage.Performative.GET_RAW_TRANSACTION, {"terms": self.terms}
+        cls.list_of_ledger_api_messages = (
+            DialogueMessage(
+                LedgerApiMessage.Performative.GET_RAW_TRANSACTION, {"terms": cls.terms}
             ),
             DialogueMessage(
                 LedgerApiMessage.Performative.RAW_TRANSACTION,
-                {"raw_transaction": self.raw_transaction},
+                {"raw_transaction": cls.raw_transaction},
             ),
             DialogueMessage(
                 LedgerApiMessage.Performative.SEND_SIGNED_TRANSACTION,
-                {"signed_transaction": self.signed_transaction},
+                {"signed_transaction": cls.signed_transaction},
             ),
             DialogueMessage(
                 LedgerApiMessage.Performative.TRANSACTION_DIGEST,
-                {"transaction_digest": self.transaction_digest},
+                {"transaction_digest": cls.transaction_digest},
             ),
             DialogueMessage(
                 LedgerApiMessage.Performative.GET_TRANSACTION_RECEIPT,
-                {"transaction_digest": self.transaction_digest},
+                {"transaction_digest": cls.transaction_digest},
             ),
             DialogueMessage(
                 LedgerApiMessage.Performative.TRANSACTION_RECEIPT,
-                {"transaction_receipt": self.transaction_receipt},
+                {"transaction_receipt": cls.transaction_receipt},
             ),
         )
 
