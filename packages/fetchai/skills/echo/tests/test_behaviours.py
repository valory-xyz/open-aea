--- conflicted
+++ resolved
@@ -41,22 +41,14 @@
     path_to_skill = Path(CUR_PATH, "..")
     is_agent_to_agent_messages = False
 
-<<<<<<< HEAD
-    def setup(self):
-        """Setup the test class."""
-        super().setup()
-        self.echo_behaviour = cast(
-            EchoBehaviour, self._skill.skill_context.behaviours.echo
-=======
     @classmethod
     def setup_class(cls):
         """Setup the test class."""
         super().setup_class()
         cls.echo_behaviour = cast(
             EchoBehaviour, cls._skill.skill_context.behaviours.echo
->>>>>>> 52ce6d49
         )
-        self.logger = self._skill.skill_context.logger
+        cls.logger = cls._skill.skill_context.logger
 
     def test_setup(self):
         """Test the setup method of the echo behaviour."""
