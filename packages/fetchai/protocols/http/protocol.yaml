--- conflicted
+++ resolved
@@ -2,17 +2,12 @@
 author: fetchai
 version: 0.1.0
 license: Apache-2.0
-<<<<<<< HEAD
-aea_version: 0.2.3
 fingerprint:
   __init__.py: QmRdY1QzpEXg7bX78QTpCTmMKRRR1DcyfpyvkL8xHnoY5C
   http_pb2.py: QmSjUjZrYH1yyVsi6aGzJSYmd2SqccGJ9wJugj1o8mmdQT
   message.py: QmeZuEm9ypuTEDcz9hmwZhqcsaU3HVKBLAyr8mgKUVBmDU
   serialization.py: QmTgKbmYfHQEkHMa7HwyVf6YyCnjomFNqdbokmQVP2YS5B
-=======
-fingerprint: ''
 aea_version: 0.2.4
->>>>>>> d15aea64
 dependencies: 
     protobuf: {} 
 description: A protocol for HTTP requests and responses.