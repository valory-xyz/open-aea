--- conflicted
+++ resolved
@@ -49,11 +49,7 @@
 class LedgerApiMessage(Message):
     """A protocol for ledger APIs requests and responses."""
 
-<<<<<<< HEAD
-    protocol_id = ProtocolId.from_str("fetchai/ledger_api:0.5.0")
-=======
     protocol_id = PublicId.from_str("fetchai/ledger_api:0.5.0")
->>>>>>> 375c8e9b
 
     RawTransaction = CustomRawTransaction
 
