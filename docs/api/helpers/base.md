--- conflicted
+++ resolved
@@ -166,8 +166,6 @@
 ...
 ValueError: Value  does not match the regular expression re.compile('[a-zA-Z_][a-zA-Z0-9_]{0,127}')
 
-<<<<<<< HEAD
-=======
 <a id="aea.helpers.base.IPFSHash"></a>
 
 ## IPFSHash Objects
@@ -204,7 +202,6 @@
 ...
 ValueError: Value  does not match the regular expression re.compile('[a-zA-Z_][a-zA-Z0-9_]{0,127}')
 
->>>>>>> 4e44eca4
 <a id="aea.helpers.base.cd"></a>
 
 #### cd
