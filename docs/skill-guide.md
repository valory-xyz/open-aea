<div class="admonition note">
  <p class="admonition-title">Note</p>
  <p>Before developing your first skill, please read the <a href="../skill/">skill guide</a>.</p>
</div>

### Dependencies

Follow the <a href="../quickstart/#preliminaries">Preliminaries</a> and <a href="../quickstart/#installation">Installation</a> sections from the AEA quick start.

## Step 1: Setup

We will first create an AEA and add a scaffold skill, which we call `my_search`.

``` bash
aea create my_aea && cd my_aea
aea scaffold skill my_search
```

In the following steps, we replace the scaffolded `Behaviour` and `Handler` in `my_aea/skills/my_search` with our implementation. We will build a simple skill which lets the AEA send a search query to the [OEF search node](../oef-ledger) and process the resulting response.

## Step 2: Develop a Behaviour

A `Behaviour` class contains the business logic specific to initial actions initiated by the AEA rather than reactions to other events.

In this example, we implement a simple search behaviour. Each time, `act()` gets called by the main agent loop, we will send a search request to the [OEF search node](../oef-ledger) via the [OEF communication network](../oef-ledger).

``` python
from aea.helpers.search.models import Constraint, ConstraintType, Query
from aea.skills.behaviours import TickerBehaviour

from packages.fetchai.protocols.oef_search.message import OefSearchMessage
from packages.fetchai.protocols.oef_search.serialization import OefSearchSerializer


class MySearchBehaviour(TickerBehaviour):
    """This class provides a simple search behaviour."""

    def __init__(self, **kwargs):
        """Initialize the search behaviour."""
        super().__init__(**kwargs)
        self.sent_search_count = 0

    def setup(self) -> None:
        """
        Implement the setup.

        :return: None
        """
        self.context.logger.info(
            "[{}]: setting up MySearchBehaviour".format(self.context.agent_name)
        )

    def act(self) -> None:
        """
        Implement the act.

        :return: None
        """
        self.sent_search_count += 1
        search_constraints = [Constraint("country", ConstraintType("==", "UK"))]
        search_query_w_empty_model = Query(search_constraints, model=None)
        search_request = OefSearchMessage(
            performative=OefSearchMessage.Performative.SEARCH_SERVICES,
            dialogue_reference=(str(self.sent_search_count), ""),
            query=search_query_w_empty_model,
        )
        self.context.logger.info(
            "[{}]: sending search request to OEF search node, search_count={}".format(
                self.context.agent_name, self.sent_search_count
            )
        )
        self.context.outbox.put_message(
            to=self.context.search_service_address,
            sender=self.context.agent_address,
            protocol_id=OefSearchMessage.protocol_id,
            message=OefSearchSerializer().encode(search_request),
        )

    def teardown(self) -> None:
        """
        Implement the task teardown.

        :return: None
        """
        self.context.logger.info(
            "[{}]: tearing down MySearchBehaviour".format(self.context.agent_name)
        )
```

Searches are proactive and, as such, well placed in a `Behaviour`. Specifically, we subclass the `TickerBehaviour` as it allows us to repeatedly search at a defined tick interval.

We place this code in `my_aea/skills/my_search/behaviours.py`.

## Step 3: Develop a Handler

So far, we have tasked the AEA with sending search requests to the [OEF search node](../oef-ledger). However, we have no way of handling the responses sent to the AEA by the [OEF search node](../oef-ledger) at the moment. The AEA would simply respond to the [OEF search node](../oef-ledger) via the default `error` skill which sends all unrecognised envelopes back to the sender.

Let us now implement a handler to deal with the incoming search responses.

``` python
from aea.skills.base import Handler

from packages.fetchai.protocols.oef_search.message import OefSearchMessage


class MySearchHandler(Handler):
    """This class provides a simple search handler."""

    SUPPORTED_PROTOCOL = OefSearchMessage.protocol_id

    def __init__(self, **kwargs):
        """Initialize the handler."""
        super().__init__(**kwargs)
        self.received_search_count = 0

    def setup(self) -> None:
        """Set up the handler."""
        self.context.logger.info("[{}]: setting up MySearchHandler".format(self.context.agent_name))

    def handle(self, message: OefSearchMessage) -> None:
        """
        Handle the message.

        :param message: the message.
        :return: None
        """
        msg_type = OefSearchMessage.Performative(message.performative)

        if msg_type is OefSearchMessage.Performative.SEARCH_RESULT:
            self.received_search_count += 1
            nb_agents_found = len(message.get("agents"))
            self.context.logger.info(
                "[{}]: found number of agents={}, received search count={}".format(
                    self.context.agent_name, nb_agents_found, self.received_search_count
                )
            )
        self.context.logger.info(
            "[{}]: number of search requests sent={} vs. number of search responses received={}".format(
                self.context.agent_name,
                self.context.behaviours.my_search_behaviour.sent_search_count,
                self.received_search_count,
            )
        )

    def teardown(self) -> None:
        """
        Teardown the handler.

        :return: None
        """
        self.context.logger.info(
            "[{}]: tearing down MySearchHandler".format(self.context.agent_name)
        )
```

We create a handler which is registered for the `oef_search` protocol. Whenever it receives a search result, we log the number of agents returned in the search - the agents matching the search query - and update the counter of received searches.

We also implement a trivial check on the difference between the amount of search requests sent and responses received.

Note, how the handler simply reacts to incoming events (i.e. messages). It could initiate further actions, however, they are still reactions to the upstream search event.

Also note, how we have access to other objects in the skill via `self.context`.

We place this code in `my_aea/skills/my_search/handlers.py`.

## Step 4: Remove unused Model

We have implemented a behaviour and a handler. We could also implement a `model`, but instead we delete this file in this case, to keep it simple.

We remove the file `my_aea/skills/my_search/my_model.py`.

## Step 5: Create the config file

Based on our skill components above, we create the following config file.

``` yaml
name: my_search
author: fetchai
version: 0.1.0
license: Apache-2.0
<<<<<<< HEAD
aea_version: 0.2.3
description: 'A simple search skill utilising the OEF.'
fingerprint: {}
=======
description: 'A simple search skill utilising the OEF search and communication node.'
fingerprint: ''
>>>>>>> d15aea64
behaviours:
  my_search_behaviour:
    class_name: MySearchBehaviour
    args:
      tick_interval: 5
handlers:
  my_search_handler:
    class_name: MySearchHandler
    args: {}
models: {}
protocols: ['fetchai/oef_search:0.1.0']
dependencies: {}
```

Ensure, you replace the author field with your author name! (Run `aea init` to set or check the author name.)

Importantly, the keys `my_search_behaviour` and `my_search_handler` are used in the above handler to access these skill components at runtime via the context. We also set the `tick_interval` of the `TickerBehaviour` to `5` seconds.

We place this code in `my_aea/skills/my_search/skill.yaml`.

## Step 6: Update fingerprint

We need to update the fingerprint of our skill next:
``` bash
aea fingerprint skill fetchai/my_search:0.1.0
```
Ensure, you use the correct author name to reference your skill (here we use `fetchai` as the author.)

## Step 7: Add the oef protocol and connection

Our AEA does not have the oef protocol yet so let's add it.
``` bash
aea add protocol fetchai/oef_search:0.1.0
```

This adds the protocol to our AEA and makes it available on the path `packages.fetchai.protocols...`.

We also need to add the oef connection and install its dependencies:
``` bash
aea add connection fetchai/oef:0.1.0
aea install
```

## Step 8: Run a service provider AEA

We first start a local [OEF search and communication node](../oef-ledger) in a separate terminal window.

``` bash
python scripts/oef/launch.py -c ./scripts/oef/launch_config.json
```

In order to be able to find another AEA when searching, from a different terminal window, we fetch and run another finished AEA:
```
aea fetch fetchai/simple_service_registration:0.1.0 && cd simple_service_registration
aea run
```

This AEA will simply register a location service on the [OEF search node](../oef-ledger) so we can search for it.

<details><summary>Click here to see full code</summary>
<p>

We use a ticker behaviour to update the service registration at regular intervals. The following code is placed in `behaviours.py`.

``` python
from typing import Optional, cast

from aea.helpers.search.models import Description
from aea.skills.behaviours import TickerBehaviour

from packages.fetchai.protocols.oef_search.message import OefSearchMessage
from packages.fetchai.protocols.oef_search.serialization import OefSearchSerializer
from packages.fetchai.skills.simple_service_registration.strategy import Strategy

DEFAULT_SERVICES_INTERVAL = 30.0


class ServiceRegistrationBehaviour(TickerBehaviour):
    """This class implements a behaviour."""

    def __init__(self, **kwargs):
        """Initialise the behaviour."""
        services_interval = kwargs.pop(
            "services_interval", DEFAULT_SERVICES_INTERVAL
        )  # type: int
        super().__init__(tick_interval=services_interval, **kwargs)
        self._registered_service_description = None  # type: Optional[Description]

    def setup(self) -> None:
        """
        Implement the setup.

        :return: None
        """
        self._register_service()

    def act(self) -> None:
        """
        Implement the act.

        :return: None
        """
        self._unregister_service()
        self._register_service()

    def teardown(self) -> None:
        """
        Implement the task teardown.

        :return: None
        """
        self._unregister_service()

    def _register_service(self) -> None:
        """
        Register to the OEF search node's service directory.

        :return: None
        """
        strategy = cast(Strategy, self.context.strategy)
        desc = strategy.get_service_description()
        self._registered_service_description = desc
        oef_msg_id = strategy.get_next_oef_msg_id()
        msg = OefSearchMessage(
            performative=OefSearchMessage.Performative.REGISTER_SERVICE,
            dialogue_reference=(str(oef_msg_id), ""),
            service_description=desc,
        )
        self.context.outbox.put_message(
            to=self.context.search_service_address,
            sender=self.context.agent_address,
            protocol_id=OefSearchMessage.protocol_id,
            message=OefSearchSerializer().encode(msg),
        )
        self.context.logger.info(
            "[{}]: updating services on OEF search node's service directory.".format(self.context.agent_name)
        )

    def _unregister_service(self) -> None:
        """
        Unregister service from OEF search node's service directory.

        :return: None
        """
        strategy = cast(Strategy, self.context.strategy)
        oef_msg_id = strategy.get_next_oef_msg_id()
        msg = OefSearchMessage(
            performative=OefSearchMessage.Performative.UNREGISTER_SERVICE,
            dialogue_reference=(str(oef_msg_id), ""),
            service_description=self._registered_service_description,
        )
        self.context.outbox.put_message(
            to=self.context.search_service_address,
            sender=self.context.agent_address,
            protocol_id=OefSearchMessage.protocol_id,
            message=OefSearchSerializer().encode(msg),
        )
        self.context.logger.info(
            "[{}]: unregistering services from search OEF node's service directory.".format(self.context.agent_name)
        )
        self._registered_service_description = None
```

We create a generic data model to register the service. The following code is placed in `data_model.py`.

``` python
from typing import Any, Dict, List

from aea.helpers.search.models import Attribute, DataModel

SUPPORTED_TYPES = {"str": str, "int": int, "float": float, "bool": bool}


class GenericDataModel(DataModel):
    """Data model for the service."""

    def __init__(self, datamodel_name: str, data_model_attributes: Dict[str, Any]):
        """Initialise the data model."""
        self.attributes = []  # type: List[Attribute]
        for values in data_model_attributes.values():
            assert (
                values["type"] in SUPPORTED_TYPES.keys()
            ), "Type is not supported. Use str, int, float or bool"
            assert isinstance(
                values["name"], (SUPPORTED_TYPES[values["type"]],)
            ), "The datamodel values are of wrong type!"
            assert isinstance(
                values["is_required"], bool
            ), "Wrong type!! is_required must be bool"
            self.attributes.append(
                Attribute(
                    name=values["name"],  # type: ignore
                    type=SUPPORTED_TYPES[values["type"]],
                    is_required=values["is_required"],
                )
            )

        super().__init__(datamodel_name, self.attributes)
```

We create a `model` type strategy class and place it in `strategy.py`.

``` python

from typing import Any, Dict, Optional

from aea.helpers.search.models import Description
from aea.skills.base import Model

from packages.fetchai.skills.simple_service_registration.data_model import (
    GenericDataModel,
)

DEFAULT_DATA_MODEL_NAME = "location"
DEFAULT_DATA_MODEL = {
    "attribute_one": {"name": "country", "type": "str", "is_required": "True"},
    "attribute_two": {"name": "city", "type": "str", "is_required": "True"},
}  # type: Optional[Dict[str, Any]]
DEFAULT_SERVICE_DATA = {"country": "UK", "city": "Cambridge"}


class Strategy(Model):
    """This class defines a strategy for the agent."""

    def __init__(self, **kwargs) -> None:
        """
        Initialize the strategy of the agent.

        :return: None
        """
        super().__init__(**kwargs)
        self._oef_msg_id = 0
        self._data_model_name = kwargs.pop("data_model_name", DEFAULT_DATA_MODEL_NAME)
        self._data_model = kwargs.pop("data_model", DEFAULT_DATA_MODEL)
        self._service_data = kwargs.pop("service_data", DEFAULT_SERVICE_DATA)

    def get_next_oef_msg_id(self) -> int:
        """
        Get the next oef msg id.

        :return: the next oef msg id
        """
        self._oef_msg_id += 1
        return self._oef_msg_id

    def get_service_description(self) -> Description:
        """
        Get the service description.

        :return: a description of the offered services
        """
        desc = Description(
            self._service_data,
            data_model=GenericDataModel(self._data_model_name, self._data_model),
        )
        return desc
```

The associated `skill.yaml` is:

``` yaml
name: simple_service_registration
author: fetchai
version: 0.1.0
license: Apache-2.0
aea_version: 0.2.3
description: The scaffold skill is a scaffold for your own skill implementation.
fingerprint:
  __init__.py: QmNkZAetyctaZCUf6ACxP5onGWsSxu2hjSNoFmJ3ta6Lta
  behaviours.py: QmWRte74248mgV6DGsL4qWoeoTJgtVu5F893PQyQ43WtLD
  data_model.py: QmagLM4fo1Eh6zfoePCA22mgVVzA34DAzKGyQV5ZABRSHa
  strategy.py: QmbZhUVuKbEmiBEP7mygarGJPSVu13WiqtrWKeypcKpLHZ
behaviours:
  service:
    args:
      services_interval: 30
    class_name: ServiceRegistrationBehaviour
handlers: {}
models:
  strategy:
    class_name: Strategy
    args:
      data_model_name: location
      data_model:
        attribute_one:
          name: country
          type: str
          is_required: True
        attribute_two:
          name: city
          type: str
          is_required: True
      service_data:
        country: UK
        city: Cambridge
protocols: ['fetchai/oef_search:0.1.0']
dependencies: {}
```
</p>
</details>

## Step 9: Run the Search AEA

We can then launch our AEA.

```bash
aea run --connections fetchai/oef:0.1.0
```

We can see that the AEA sends search requests to the [OEF search node](../oef-ledger) and receives search responses from the [OEF search node](../oef-ledger). Since our AEA is only searching on the [OEF search node](../oef-ledger) - and not registered on the [OEF search node](../oef-ledger) - the search response returns a single agent (the service provider).

We stop the AEA with `CTRL + C`.

## Now it's your turn

We hope this step by step introduction has helped you develop your own skill. We are excited to see what you will build.

<br /><|MERGE_RESOLUTION|>--- conflicted
+++ resolved
@@ -178,14 +178,9 @@
 author: fetchai
 version: 0.1.0
 license: Apache-2.0
-<<<<<<< HEAD
-aea_version: 0.2.3
-description: 'A simple search skill utilising the OEF.'
+aea_version: 0.2.4
+description: 'A simple search skill utilising the OEF search and communication node.'
 fingerprint: {}
-=======
-description: 'A simple search skill utilising the OEF search and communication node.'
-fingerprint: ''
->>>>>>> d15aea64
 behaviours:
   my_search_behaviour:
     class_name: MySearchBehaviour
@@ -451,7 +446,7 @@
 author: fetchai
 version: 0.1.0
 license: Apache-2.0
-aea_version: 0.2.3
+aea_version: 0.2.4
 description: The scaffold skill is a scaffold for your own skill implementation.
 fingerprint:
   __init__.py: QmNkZAetyctaZCUf6ACxP5onGWsSxu2hjSNoFmJ3ta6Lta
