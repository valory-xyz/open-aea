--- conflicted
+++ resolved
@@ -51,11 +51,7 @@
 ```
 
 ## Initialise the AEA
-<<<<<<< HEAD
-We use the AEABuilder to readily build an AEA. By default, the AEABuilder adds the `fetchai/default:0.2.0` protocol, the `fetchai/stub:0.4.0` connection and the `fetchai/error:0.2.0` skill.
-=======
-We use the AEABuilder to readily build an AEA. By default, the AEABuilder adds the `fetchai/default:0.1.0` protocol, the `fetchai/stub:0.5.0` connection and the `fetchai/error:0.2.0` skill.
->>>>>>> 758674ce
+We use the AEABuilder to readily build an AEA. By default, the AEABuilder adds the `fetchai/default:0.2.0` protocol, the `fetchai/stub:0.5.0` connection and the `fetchai/error:0.2.0` skill.
 ``` python
     # Instantiate the builder and build the AEA
     # By default, the default protocol, error skill and stub connection are added
