| Package name                                                  | Package hash                                                  |
| ------------------------------------------------------------- | ------------------------------------------------------------- |
<<<<<<< HEAD
| `protocol/fetchai/gym/1.0.0`                                    | `bafybeihpjm2sgnrpuwaqicikw4aybltm7xrjmf7cscpp2cy2xdoi6pekbq` |
| `connection/fetchai/gym/0.19.0`                                 | `bafybeiak5qnlo4b6ai5ep5cp5tyw26dyv5finwjcbwo3aryhtjqmdl2keu` |
| `protocol/fetchai/default/1.0.0`                                | `bafybeihzesahyayexkhk26fg7rqnjuqaab3bmcijtjekvskvs4xw6ecyuu` |
| `protocol/valory/acn/1.1.0`                                     | `bafybeifontek6tvaecatoauiule3j3id6xoktpjubvuqi3h2jkzqg7zh7a` |
| `protocol/valory/contract_api/1.0.0`                            | `bafybeiaxbrvgtbdrh4lslskuxyp4awyr4whcx3nqq5yrr6vimzsxg5dy64` |
| `protocol/valory/http/1.0.0`                                    | `bafybeigzqo2zaakcjtzzsm6dh4x73v72xg6ctk6muyp5uq5ueb7y34fbxy` |
| `protocol/valory/ledger_api/1.0.0`                              | `bafybeih7rhi5zvfvwakx5ifgxsz2cfipeecsh7bm3gnudjxtvhrygpcftq` |
| `connection/fetchai/http_server/0.22.0`                         | `bafybeiaf2w3jfemqu4zrtfzewexh5ttqytvhv4tqfzcrv6qxsqnxrv7eu4` |
| `connection/fetchai/stub/0.21.0`                                | `bafybeieqlozydyvdxmjxhqygwq27djecpiftoqwlcpcr4qpotomwnh66yy` |
| `connection/valory/ledger/0.19.0`                               | `bafybeiadc25se7dgnn4mufztwpzdono4xsfs45qknzdqyi3gckn6ccuv44` |
| `connection/valory/p2p_libp2p/0.1.0`                            | `bafybeibjirmffnyih5gplt2uu6ojvta25w7up6yt447unungn4xpgqn5ca` |
| `connection/valory/p2p_libp2p_client/0.1.0`                     | `bafybeidkk33xbga54szmitk6uwsi3ef56hbbdbuasltqtiyki34hgfpnxa` |
| `connection/valory/p2p_libp2p_mailbox/0.1.0`                    | `bafybeihjjsenbsgh6x2vukea7mqzsbcbqqbog6xa43raen24ewqf4qq3pm` |
| `contract/fetchai/erc1155/0.22.0`                               | `bafybeid4i7dwsulgnwaylzk6xcozewkgacymxhwk2ip5omvccluq2pm7ii` |
| `protocol/fetchai/fipa/1.0.0`                                   | `bafybeih27chr3b3anjeq26yd5c2p3hypp4sijzdu6yrorpwwxnvkeoa2ei` |
| `protocol/fetchai/oef_search/1.0.0`                             | `bafybeifiec4jvsa6mcbmasjno3bwvjwwwubyp25hjqwe7gjfksgvwgdisq` |
| `protocol/fetchai/state_update/1.0.0`                           | `bafybeidtndlmppst6l6iughpflqbbbkzditixo2fy2dncxfkb5apkx5y4m` |
| `protocol/open_aea/signing/1.0.0`                               | `bafybeiambqptflge33eemdhis2whik67hjplfnqwieoa6wblzlaf7vuo44` |
| `skill/fetchai/echo/0.19.0`                                     | `bafybeia3ovoxmnipktwnyztie55itsuempnfeircw72jn62uojzry5pwsu` |
| `skill/fetchai/error_test_skill/0.1.0`                          | `bafybeihsbtlpe7h6fsvoxban5rilkmwviwkokul5cqym6atoolirontiyu` |
| `skill/fetchai/gym/0.20.0`                                      | `bafybeid53vlpk2jwdzqf7a5xh4q5653wg46h7eg7pq66c3pmmgwnwjnsja` |
| `skill/fetchai/http_echo/0.20.0`                                | `bafybeickwfnhufcaift5k6uspltvhatdpmppyhfzghewecctgq72dgu5a4` |
| `agent/fetchai/error_test/0.1.0`                                | `bafybeigercyzr4qscyf4bp22jwehyoxhcix6yyuxhfec2n5umns3qcm7aq` |
| `agent/fetchai/gym_aea/0.25.0`                                  | `bafybeic7lugvrrlcre42evfnttonheppvpvupg3wgraizkyrorheicooem` |
| `agent/fetchai/my_first_aea/0.27.0`                             | `bafybeic6plxxhcbokxlce3grbgsm247rgvcb5arwwslm5yv6pt46byr22a` |
| `agent/open_aea/gym_aea/0.1.0`                                  | `bafybeidkfolcgqh5mmdcmd7vee74avhicgiahdyiflyylanowxmqc7bxni` |
| `agent/open_aea/http_echo/0.1.0`                                | `bafybeihxe5mk2gs6k3xxf5rgaqqa5ij2ff74gebcwxskc2dpxvt5rcnyxi` |
| `agent/open_aea/my_first_aea/0.1.0`                             | `bafybeifelwg4md24lwpxgx7x5cugq7ovhbkew3lxw43m52rdppfn5o5g4i` |
| `connection/fetchai/local/0.20.0`                               | `bafybeianwid4lh3ubjheg4ho7qznuib2t6k35rcuconcbwtzmih4qdxo2i` |
| `connection/valory/http_client/0.23.0`                          | `bafybeihz3tubwado7j3wlivndzzuj3c6fdsp4ra5r3nqixn3ufawzo3wii` |
| `connection/valory/test_libp2p/0.1.0`                           | `bafybeifyf64coc4fejcoba5bjymixnhtzb3vaojf2brz4xqb2oglmzxely` |
| `protocol/fetchai/tac/1.0.0`                                    | `bafybeiaew226n32rwp3h57zl4b2mmbrhjbyrdjbl2evnxf2tmmi4vrls7a` |
| `skill/fetchai/erc1155_client/0.28.0`                           | `bafybeigjapreaqjqvcukrnqr4fzlrugl3635bh2abj3tnxqq247swqtl7u` |
| `skill/fetchai/erc1155_deploy/0.30.0`                           | `bafybeibtjaylkd47ghbwgl7rdck2exvnrodwnyjhfvrtaluwrvkx5k5gtq` |
| `skill/fetchai/error/0.17.0`                                    | `bafybeib7nhokw3bc46oxuk5mjazan42evipowmka2ikfcs6drcdz4mwkjm` |
| `skill/fetchai/fipa_dummy_buyer/0.2.0`                          | `bafybeiha4jultg5srhr2ijplvubeo7esv4raq2cjlggmyzcaimop2ggg2m` |
| `skill/fetchai/generic_buyer/0.26.0`                            | `bafybeidecu4tnhmbyzbysgccgtpsstj4q5hfqjgjzm5nf2hdb7hf6fnx2q` |
| `skill/fetchai/generic_seller/0.27.0`                           | `bafybeidjpgp323esan54fjxr6xqnq365oqi5g45p3nts67e3su6u4kss3y` |
| `skill/fetchai/task_test_skill/0.1.0`                           | `bafybeidv77u2xl52mnxakwvh7fuh46aiwfpteyof4eaptfd4agoi6cdble` |
=======
| protocol/fetchai/gym/1.0.0                                    | `bafybeihpjm2sgnrpuwaqicikw4aybltm7xrjmf7cscpp2cy2xdoi6pekbq` |
| connection/fetchai/gym/0.19.0                                 | `bafybeiak5qnlo4b6ai5ep5cp5tyw26dyv5finwjcbwo3aryhtjqmdl2keu` |
| protocol/fetchai/default/1.0.0                                | `bafybeihzesahyayexkhk26fg7rqnjuqaab3bmcijtjekvskvs4xw6ecyuu` |
| protocol/valory/acn/1.1.0                                     | `bafybeifontek6tvaecatoauiule3j3id6xoktpjubvuqi3h2jkzqg7zh7a` |
| protocol/valory/contract_api/1.0.0                            | `bafybeiaxbrvgtbdrh4lslskuxyp4awyr4whcx3nqq5yrr6vimzsxg5dy64` |
| protocol/valory/http/1.0.0                                    | `bafybeigzqo2zaakcjtzzsm6dh4x73v72xg6ctk6muyp5uq5ueb7y34fbxy` |
| protocol/valory/ledger_api/1.0.0                              | `bafybeih7rhi5zvfvwakx5ifgxsz2cfipeecsh7bm3gnudjxtvhrygpcftq` |
| connection/fetchai/http_server/0.22.0                         | `bafybeiaf2w3jfemqu4zrtfzewexh5ttqytvhv4tqfzcrv6qxsqnxrv7eu4` |
| connection/fetchai/stub/0.21.0                                | `bafybeieqlozydyvdxmjxhqygwq27djecpiftoqwlcpcr4qpotomwnh66yy` |
| connection/valory/ledger/0.19.0                               | `bafybeiadc25se7dgnn4mufztwpzdono4xsfs45qknzdqyi3gckn6ccuv44` |
| connection/valory/p2p_libp2p/0.1.0                            | `bafybeibjirmffnyih5gplt2uu6ojvta25w7up6yt447unungn4xpgqn5ca` |
| connection/valory/p2p_libp2p_client/0.1.0                     | `bafybeidkk33xbga54szmitk6uwsi3ef56hbbdbuasltqtiyki34hgfpnxa` |
| connection/valory/p2p_libp2p_mailbox/0.1.0                    | `bafybeihjjsenbsgh6x2vukea7mqzsbcbqqbog6xa43raen24ewqf4qq3pm` |
| contract/fetchai/erc1155/0.22.0                               | `bafybeid4i7dwsulgnwaylzk6xcozewkgacymxhwk2ip5omvccluq2pm7ii` |
| protocol/fetchai/fipa/1.0.0                                   | `bafybeih27chr3b3anjeq26yd5c2p3hypp4sijzdu6yrorpwwxnvkeoa2ei` |
| protocol/fetchai/oef_search/1.0.0                             | `bafybeifiec4jvsa6mcbmasjno3bwvjwwwubyp25hjqwe7gjfksgvwgdisq` |
| protocol/fetchai/state_update/1.0.0                           | `bafybeidtndlmppst6l6iughpflqbbbkzditixo2fy2dncxfkb5apkx5y4m` |
| protocol/open_aea/signing/1.0.0                               | `bafybeiambqptflge33eemdhis2whik67hjplfnqwieoa6wblzlaf7vuo44` |
| skill/fetchai/echo/0.19.0                                     | `bafybeia3ovoxmnipktwnyztie55itsuempnfeircw72jn62uojzry5pwsu` |
| skill/fetchai/error_test_skill/0.1.0                          | `bafybeihsbtlpe7h6fsvoxban5rilkmwviwkokul5cqym6atoolirontiyu` |
| skill/fetchai/gym/0.20.0                                      | `bafybeid53vlpk2jwdzqf7a5xh4q5653wg46h7eg7pq66c3pmmgwnwjnsja` |
| skill/fetchai/http_echo/0.20.0                                | `bafybeickwfnhufcaift5k6uspltvhatdpmppyhfzghewecctgq72dgu5a4` |
| agent/fetchai/error_test/0.1.0                                | `bafybeigercyzr4qscyf4bp22jwehyoxhcix6yyuxhfec2n5umns3qcm7aq` |
| agent/fetchai/gym_aea/0.25.0                                  | `bafybeic7lugvrrlcre42evfnttonheppvpvupg3wgraizkyrorheicooem` |
| agent/fetchai/my_first_aea/0.27.0                             | `bafybeic6plxxhcbokxlce3grbgsm247rgvcb5arwwslm5yv6pt46byr22a` |
| agent/open_aea/gym_aea/0.1.0                                  | `bafybeidkfolcgqh5mmdcmd7vee74avhicgiahdyiflyylanowxmqc7bxni` |
| agent/open_aea/http_echo/0.1.0                                | `bafybeihxe5mk2gs6k3xxf5rgaqqa5ij2ff74gebcwxskc2dpxvt5rcnyxi` |
| agent/open_aea/my_first_aea/0.1.0                             | `bafybeifelwg4md24lwpxgx7x5cugq7ovhbkew3lxw43m52rdppfn5o5g4i` |
| connection/fetchai/local/0.20.0                               | `bafybeianwid4lh3ubjheg4ho7qznuib2t6k35rcuconcbwtzmih4qdxo2i` |
| connection/valory/http_client/0.23.0                          | `bafybeihz3tubwado7j3wlivndzzuj3c6fdsp4ra5r3nqixn3ufawzo3wii` |
| connection/valory/test_libp2p/0.1.0                           | `bafybeibnqzgf76bu2cqa7n3seeju3j7ukkorddb6n2xzx4bynh4swdk43q` |
| protocol/fetchai/tac/1.0.0                                    | `bafybeiaew226n32rwp3h57zl4b2mmbrhjbyrdjbl2evnxf2tmmi4vrls7a` |
| skill/fetchai/erc1155_client/0.28.0                           | `bafybeigjapreaqjqvcukrnqr4fzlrugl3635bh2abj3tnxqq247swqtl7u` |
| skill/fetchai/erc1155_deploy/0.30.0                           | `bafybeibtjaylkd47ghbwgl7rdck2exvnrodwnyjhfvrtaluwrvkx5k5gtq` |
| skill/fetchai/error/0.17.0                                    | `bafybeib7nhokw3bc46oxuk5mjazan42evipowmka2ikfcs6drcdz4mwkjm` |
| skill/fetchai/fipa_dummy_buyer/0.2.0                          | `bafybeiha4jultg5srhr2ijplvubeo7esv4raq2cjlggmyzcaimop2ggg2m` |
| skill/fetchai/generic_buyer/0.26.0                            | `bafybeidecu4tnhmbyzbysgccgtpsstj4q5hfqjgjzm5nf2hdb7hf6fnx2q` |
| skill/fetchai/generic_seller/0.27.0                           | `bafybeidjpgp323esan54fjxr6xqnq365oqi5g45p3nts67e3su6u4kss3y` |
| skill/fetchai/task_test_skill/0.1.0                           | `bafybeidv77u2xl52mnxakwvh7fuh46aiwfpteyof4eaptfd4agoi6cdble` |
>>>>>>> 21b34567
<|MERGE_RESOLUTION|>--- conflicted
+++ resolved
@@ -1,46 +1,5 @@
 | Package name                                                  | Package hash                                                  |
 | ------------------------------------------------------------- | ------------------------------------------------------------- |
-<<<<<<< HEAD
-| `protocol/fetchai/gym/1.0.0`                                    | `bafybeihpjm2sgnrpuwaqicikw4aybltm7xrjmf7cscpp2cy2xdoi6pekbq` |
-| `connection/fetchai/gym/0.19.0`                                 | `bafybeiak5qnlo4b6ai5ep5cp5tyw26dyv5finwjcbwo3aryhtjqmdl2keu` |
-| `protocol/fetchai/default/1.0.0`                                | `bafybeihzesahyayexkhk26fg7rqnjuqaab3bmcijtjekvskvs4xw6ecyuu` |
-| `protocol/valory/acn/1.1.0`                                     | `bafybeifontek6tvaecatoauiule3j3id6xoktpjubvuqi3h2jkzqg7zh7a` |
-| `protocol/valory/contract_api/1.0.0`                            | `bafybeiaxbrvgtbdrh4lslskuxyp4awyr4whcx3nqq5yrr6vimzsxg5dy64` |
-| `protocol/valory/http/1.0.0`                                    | `bafybeigzqo2zaakcjtzzsm6dh4x73v72xg6ctk6muyp5uq5ueb7y34fbxy` |
-| `protocol/valory/ledger_api/1.0.0`                              | `bafybeih7rhi5zvfvwakx5ifgxsz2cfipeecsh7bm3gnudjxtvhrygpcftq` |
-| `connection/fetchai/http_server/0.22.0`                         | `bafybeiaf2w3jfemqu4zrtfzewexh5ttqytvhv4tqfzcrv6qxsqnxrv7eu4` |
-| `connection/fetchai/stub/0.21.0`                                | `bafybeieqlozydyvdxmjxhqygwq27djecpiftoqwlcpcr4qpotomwnh66yy` |
-| `connection/valory/ledger/0.19.0`                               | `bafybeiadc25se7dgnn4mufztwpzdono4xsfs45qknzdqyi3gckn6ccuv44` |
-| `connection/valory/p2p_libp2p/0.1.0`                            | `bafybeibjirmffnyih5gplt2uu6ojvta25w7up6yt447unungn4xpgqn5ca` |
-| `connection/valory/p2p_libp2p_client/0.1.0`                     | `bafybeidkk33xbga54szmitk6uwsi3ef56hbbdbuasltqtiyki34hgfpnxa` |
-| `connection/valory/p2p_libp2p_mailbox/0.1.0`                    | `bafybeihjjsenbsgh6x2vukea7mqzsbcbqqbog6xa43raen24ewqf4qq3pm` |
-| `contract/fetchai/erc1155/0.22.0`                               | `bafybeid4i7dwsulgnwaylzk6xcozewkgacymxhwk2ip5omvccluq2pm7ii` |
-| `protocol/fetchai/fipa/1.0.0`                                   | `bafybeih27chr3b3anjeq26yd5c2p3hypp4sijzdu6yrorpwwxnvkeoa2ei` |
-| `protocol/fetchai/oef_search/1.0.0`                             | `bafybeifiec4jvsa6mcbmasjno3bwvjwwwubyp25hjqwe7gjfksgvwgdisq` |
-| `protocol/fetchai/state_update/1.0.0`                           | `bafybeidtndlmppst6l6iughpflqbbbkzditixo2fy2dncxfkb5apkx5y4m` |
-| `protocol/open_aea/signing/1.0.0`                               | `bafybeiambqptflge33eemdhis2whik67hjplfnqwieoa6wblzlaf7vuo44` |
-| `skill/fetchai/echo/0.19.0`                                     | `bafybeia3ovoxmnipktwnyztie55itsuempnfeircw72jn62uojzry5pwsu` |
-| `skill/fetchai/error_test_skill/0.1.0`                          | `bafybeihsbtlpe7h6fsvoxban5rilkmwviwkokul5cqym6atoolirontiyu` |
-| `skill/fetchai/gym/0.20.0`                                      | `bafybeid53vlpk2jwdzqf7a5xh4q5653wg46h7eg7pq66c3pmmgwnwjnsja` |
-| `skill/fetchai/http_echo/0.20.0`                                | `bafybeickwfnhufcaift5k6uspltvhatdpmppyhfzghewecctgq72dgu5a4` |
-| `agent/fetchai/error_test/0.1.0`                                | `bafybeigercyzr4qscyf4bp22jwehyoxhcix6yyuxhfec2n5umns3qcm7aq` |
-| `agent/fetchai/gym_aea/0.25.0`                                  | `bafybeic7lugvrrlcre42evfnttonheppvpvupg3wgraizkyrorheicooem` |
-| `agent/fetchai/my_first_aea/0.27.0`                             | `bafybeic6plxxhcbokxlce3grbgsm247rgvcb5arwwslm5yv6pt46byr22a` |
-| `agent/open_aea/gym_aea/0.1.0`                                  | `bafybeidkfolcgqh5mmdcmd7vee74avhicgiahdyiflyylanowxmqc7bxni` |
-| `agent/open_aea/http_echo/0.1.0`                                | `bafybeihxe5mk2gs6k3xxf5rgaqqa5ij2ff74gebcwxskc2dpxvt5rcnyxi` |
-| `agent/open_aea/my_first_aea/0.1.0`                             | `bafybeifelwg4md24lwpxgx7x5cugq7ovhbkew3lxw43m52rdppfn5o5g4i` |
-| `connection/fetchai/local/0.20.0`                               | `bafybeianwid4lh3ubjheg4ho7qznuib2t6k35rcuconcbwtzmih4qdxo2i` |
-| `connection/valory/http_client/0.23.0`                          | `bafybeihz3tubwado7j3wlivndzzuj3c6fdsp4ra5r3nqixn3ufawzo3wii` |
-| `connection/valory/test_libp2p/0.1.0`                           | `bafybeifyf64coc4fejcoba5bjymixnhtzb3vaojf2brz4xqb2oglmzxely` |
-| `protocol/fetchai/tac/1.0.0`                                    | `bafybeiaew226n32rwp3h57zl4b2mmbrhjbyrdjbl2evnxf2tmmi4vrls7a` |
-| `skill/fetchai/erc1155_client/0.28.0`                           | `bafybeigjapreaqjqvcukrnqr4fzlrugl3635bh2abj3tnxqq247swqtl7u` |
-| `skill/fetchai/erc1155_deploy/0.30.0`                           | `bafybeibtjaylkd47ghbwgl7rdck2exvnrodwnyjhfvrtaluwrvkx5k5gtq` |
-| `skill/fetchai/error/0.17.0`                                    | `bafybeib7nhokw3bc46oxuk5mjazan42evipowmka2ikfcs6drcdz4mwkjm` |
-| `skill/fetchai/fipa_dummy_buyer/0.2.0`                          | `bafybeiha4jultg5srhr2ijplvubeo7esv4raq2cjlggmyzcaimop2ggg2m` |
-| `skill/fetchai/generic_buyer/0.26.0`                            | `bafybeidecu4tnhmbyzbysgccgtpsstj4q5hfqjgjzm5nf2hdb7hf6fnx2q` |
-| `skill/fetchai/generic_seller/0.27.0`                           | `bafybeidjpgp323esan54fjxr6xqnq365oqi5g45p3nts67e3su6u4kss3y` |
-| `skill/fetchai/task_test_skill/0.1.0`                           | `bafybeidv77u2xl52mnxakwvh7fuh46aiwfpteyof4eaptfd4agoi6cdble` |
-=======
 | protocol/fetchai/gym/1.0.0                                    | `bafybeihpjm2sgnrpuwaqicikw4aybltm7xrjmf7cscpp2cy2xdoi6pekbq` |
 | connection/fetchai/gym/0.19.0                                 | `bafybeiak5qnlo4b6ai5ep5cp5tyw26dyv5finwjcbwo3aryhtjqmdl2keu` |
 | protocol/fetchai/default/1.0.0                                | `bafybeihzesahyayexkhk26fg7rqnjuqaab3bmcijtjekvskvs4xw6ecyuu` |
@@ -79,5 +38,4 @@
 | skill/fetchai/fipa_dummy_buyer/0.2.0                          | `bafybeiha4jultg5srhr2ijplvubeo7esv4raq2cjlggmyzcaimop2ggg2m` |
 | skill/fetchai/generic_buyer/0.26.0                            | `bafybeidecu4tnhmbyzbysgccgtpsstj4q5hfqjgjzm5nf2hdb7hf6fnx2q` |
 | skill/fetchai/generic_seller/0.27.0                           | `bafybeidjpgp323esan54fjxr6xqnq365oqi5g45p3nts67e3su6u4kss3y` |
-| skill/fetchai/task_test_skill/0.1.0                           | `bafybeidv77u2xl52mnxakwvh7fuh46aiwfpteyof4eaptfd4agoi6cdble` |
->>>>>>> 21b34567
+| skill/fetchai/task_test_skill/0.1.0                           | `bafybeidv77u2xl52mnxakwvh7fuh46aiwfpteyof4eaptfd4agoi6cdble` |