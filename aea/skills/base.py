--- conflicted
+++ resolved
@@ -654,13 +654,8 @@
             SkillConfig,
             ComponentConfiguration.load(ComponentType.SKILL, Path(directory)),
         )
-<<<<<<< HEAD
-        configuration._directory = Path(directory)
+        configuration.directory = Path(directory)
         return Skill.from_config(configuration, agent_context)
-=======
-        configuration.directory = Path(directory)
-        return Skill.from_config(configuration, skill_context)
->>>>>>> f3a06167
 
     @classmethod
     def from_config(
