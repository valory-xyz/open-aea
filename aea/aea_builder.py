# -*- coding: utf-8 -*-
# ------------------------------------------------------------------------------
#
#   Copyright 2018-2020 Fetch.AI Limited
#
#   Licensed under the Apache License, Version 2.0 (the "License");
#   you may not use this file except in compliance with the License.
#   You may obtain a copy of the License at
#
#       http://www.apache.org/licenses/LICENSE-2.0
#
#   Unless required by applicable law or agreed to in writing, software
#   distributed under the License is distributed on an "AS IS" BASIS,
#   WITHOUT WARRANTIES OR CONDITIONS OF ANY KIND, either express or implied.
#   See the License for the specific language governing permissions and
#   limitations under the License.
#
# ------------------------------------------------------------------------------
"""This module contains utilities for building an AEA."""
import ast
import logging
import logging.config
import os
import pprint
import subprocess  # nosec
import sys
from collections import defaultdict
from copy import copy, deepcopy
from pathlib import Path
from typing import Any, Collection, Dict, List, Optional, Set, Tuple, Type, Union, cast

import jsonschema
from packaging.specifiers import SpecifierSet

from aea.aea import AEA
from aea.components.base import Component, load_aea_package
from aea.components.loader import load_component_from_config
from aea.configurations.base import (
    AgentConfig,
    ComponentConfiguration,
    ComponentId,
    ComponentType,
    ConnectionConfig,
    ContractConfig,
    Dependencies,
    PackageType,
    ProtocolConfig,
    PublicId,
    SkillConfig,
)
from aea.configurations.constants import (
    CONNECTIONS,
    DEFAULT_AEA_CONFIG_FILE,
    DEFAULT_CONNECTION,
    DEFAULT_ENV_DOTFILE,
    DEFAULT_LEDGER,
    DEFAULT_PROTOCOL,
    DEFAULT_REGISTRY_NAME,
)
from aea.configurations.constants import (
    DEFAULT_SEARCH_SERVICE_ADDRESS as _DEFAULT_SEARCH_SERVICE_ADDRESS,
)
from aea.configurations.constants import (
    DEFAULT_SKILL,
    DOTTED_PATH_MODULE_ELEMENT_SEPARATOR,
    FETCHAI,
    PROTOCOLS,
    SIGNING_PROTOCOL,
    SKILLS,
    STATE_UPDATE_PROTOCOL,
)
from aea.configurations.loader import ConfigLoader, load_component_configuration
from aea.configurations.manager import (
    AgentConfigManager,
    find_component_directory_from_component_id,
)
from aea.configurations.pypi import is_satisfiable, merge_dependencies
from aea.crypto.helpers import private_key_verify_or_create
from aea.crypto.ledger_apis import DEFAULT_CURRENCY_DENOMINATIONS
from aea.crypto.wallet import Wallet
from aea.decision_maker.base import DecisionMakerHandler
from aea.error_handler.base import AbstractErrorHandler
from aea.exceptions import AEAException, AEAValidationError, enforce
from aea.helpers.base import find_topological_order, load_env_file, load_module
from aea.helpers.exception_policy import ExceptionPolicyEnum
from aea.helpers.install_dependency import install_dependency
from aea.helpers.logging import AgentLoggerAdapter, WithLogger, get_logger
from aea.identity.base import Identity
from aea.registries.resources import Resources


PathLike = Union[os.PathLike, Path, str]

_default_logger = logging.getLogger(__name__)


class _DependenciesManager:
    """Class to manage dependencies of agent packages."""

    def __init__(self):
        """Initialize the dependency graph."""
        # adjacency list of the dependency DAG
        # an arc means "depends on"
        self._dependencies = {}  # type: Dict[ComponentId, ComponentConfiguration]
        self._all_dependencies_by_type = (
            {}
        )  # type: Dict[ComponentType, Dict[ComponentId, ComponentConfiguration]]
        self._prefix_to_components = (
            {}
        )  # type: Dict[Tuple[ComponentType, str, str], Set[ComponentId]]
        self._inverse_dependency_graph = {}  # type: Dict[ComponentId, Set[ComponentId]]

    @property
    def all_dependencies(self) -> Set[ComponentId]:
        """Get all dependencies."""
        result = set(self._dependencies.keys())
        return result

    @property
    def dependencies_highest_version(self) -> Set[ComponentId]:
        """Get the dependencies with highest version."""
        return {max(ids) for _, ids in self._prefix_to_components.items()}

    def get_components_by_type(
        self, component_type: ComponentType
    ) -> Dict[ComponentId, ComponentConfiguration]:
        """Get the components by type."""
        return self._all_dependencies_by_type.get(component_type, {})

    @property
    def protocols(self) -> Dict[ComponentId, ProtocolConfig]:
        """Get the protocols."""
        return cast(
            Dict[ComponentId, ProtocolConfig],
            self._all_dependencies_by_type.get(ComponentType.PROTOCOL, {}),
        )

    @property
    def connections(self) -> Dict[ComponentId, ConnectionConfig]:
        """Get the connections."""
        return cast(
            Dict[ComponentId, ConnectionConfig],
            self._all_dependencies_by_type.get(ComponentType.CONNECTION, {}),
        )

    @property
    def skills(self) -> Dict[ComponentId, SkillConfig]:
        """Get the skills."""
        return cast(
            Dict[ComponentId, SkillConfig],
            self._all_dependencies_by_type.get(ComponentType.SKILL, {}),
        )

    @property
    def contracts(self) -> Dict[ComponentId, ContractConfig]:
        """Get the contracts."""
        return cast(
            Dict[ComponentId, ContractConfig],
            self._all_dependencies_by_type.get(ComponentType.CONTRACT, {}),
        )

    def add_component(self, configuration: ComponentConfiguration) -> None:
        """
        Add a component to the dependency manager..

        :param configuration: the component configuration to add.
        :return: None
        """
        # add to main index
        self._dependencies[configuration.component_id] = configuration
        # add to index by type
        self._all_dependencies_by_type.setdefault(configuration.component_type, {})[
            configuration.component_id
        ] = configuration
        # add to prefix to id index
        self._prefix_to_components.setdefault(
            configuration.component_id.component_prefix, set()
        ).add(configuration.component_id)
        # populate inverse dependency
        for dependency in configuration.package_dependencies:
            self._inverse_dependency_graph.setdefault(dependency, set()).add(
                configuration.component_id
            )

    def remove_component(self, component_id: ComponentId):
        """
        Remove a component.

        :return None
        :raises ValueError: if some component depends on this package.
        """
        if component_id not in self.all_dependencies:
            raise ValueError(
                "Component {} of type {} not present.".format(
                    component_id.public_id, component_id.component_type
                )
            )
        dependencies = self._inverse_dependency_graph.get(component_id, set())
        if len(dependencies) != 0:
            raise ValueError(
                "Cannot remove component {} of type {}. Other components depends on it: {}".format(
                    component_id.public_id, component_id.component_type, dependencies
                )
            )

        # remove from the index of all dependencies
        component = self._dependencies.pop(component_id)
        # remove from the index of all dependencies grouped by type
        self._all_dependencies_by_type[component_id.component_type].pop(component_id)

        if len(self._all_dependencies_by_type[component_id.component_type]) == 0:
            self._all_dependencies_by_type.pop(component_id.component_type)
        # remove from prefix to id index
        self._prefix_to_components.get(component_id.component_prefix, set()).discard(
            component_id
        )
        # update inverse dependency graph
        for dependency in component.package_dependencies:
            self._inverse_dependency_graph[dependency].discard(component_id)

    @property
    def pypi_dependencies(self) -> Dependencies:
        """
        Get all the PyPI dependencies.

        We currently consider only dependency that have the
        default PyPI index url and that specify only the
        version field.

        :return: the merged PyPI dependencies
        """
        all_pypi_dependencies = {}  # type: Dependencies
        for configuration in self._dependencies.values():
            all_pypi_dependencies = merge_dependencies(
                all_pypi_dependencies, configuration.pypi_dependencies
            )
        return all_pypi_dependencies

    def install_dependencies(self) -> None:
        """Install extra dependencies for components."""
        for name, d in self.pypi_dependencies.items():
            install_dependency(name, d, _default_logger)


class AEABuilder(WithLogger):  # pylint: disable=too-many-public-methods
    """
    This class helps to build an AEA.

    It follows the fluent interface. Every method of the builder
    returns the instance of the builder itself.

    Note: the method 'build()' is guaranteed of being
    re-entrant with respect to the 'add_component(path)'
    method. That is, you can invoke the building method
    many times against the same builder instance, and the
    returned agent instance will not share the
    components with other agents, e.g.:

        builder = AEABuilder()
        builder.add_component(...)
        ...

        # first call
        my_aea_1 = builder.build()

        # following agents will have different components.
        my_aea_2 = builder.build()  # all good

    However, if you manually loaded some of the components and added
    them with the method 'add_component_instance()', then calling build
    more than one time is prevented:

        builder = AEABuilder()
        builder.add_component_instance(...)
        ...  # other initialization code

        # first call
        my_aea_1 = builder.build()

        # second call to `build()` would raise a Value Error.
        # call reset
        builder.reset()

        # re-add the component and private keys
        builder.add_component_instance(...)
        ... # add private keys

        # second call
        my_aea_2 = builder.builder()

    """

    DEFAULT_LEDGER = DEFAULT_LEDGER
    DEFAULT_CONNECTION = PublicId.from_str(DEFAULT_CONNECTION)
    DEFAULT_CURRENCY_DENOMINATIONS = DEFAULT_CURRENCY_DENOMINATIONS
    DEFAULT_AGENT_ACT_PERIOD = 0.05  # seconds
    DEFAULT_EXECUTION_TIMEOUT = 0
    DEFAULT_MAX_REACTIONS = 20
    DEFAULT_SKILL_EXCEPTION_POLICY = ExceptionPolicyEnum.propagate
    DEFAULT_CONNECTION_EXCEPTION_POLICY = ExceptionPolicyEnum.propagate
    DEFAULT_LOOP_MODE = "async"
    DEFAULT_RUNTIME_MODE = "threaded"
    DEFAULT_SEARCH_SERVICE_ADDRESS = _DEFAULT_SEARCH_SERVICE_ADDRESS
    AEA_CLASS = AEA
    BUILD_TIMEOUT = 120
    loader = ConfigLoader.from_configuration_type(PackageType.AGENT)

    # pylint: disable=attribute-defined-outside-init

    def __init__(
        self,
        with_default_packages: bool = True,
        registry_dir: str = DEFAULT_REGISTRY_NAME,
    ):
        """
        Initialize the builder.

        :param with_default_packages: add the default packages.
        """
        WithLogger.__init__(self, logger=_default_logger)
        self.registry_dir = os.path.join(os.getcwd(), registry_dir)
        self._with_default_packages = with_default_packages
        self._reset(is_full_reset=True)

    def reset(self, is_full_reset: bool = False) -> None:
        """
        Reset the builder.

        A full reset causes a reset of all data on the builder. A partial reset
        only resets:
            - name,
            - private keys, and
            - component instances

        :param is_full_reset: whether it is a full reset or not.
        :return: None
        """
        self._reset(is_full_reset)

    def _reset(self, is_full_reset: bool = False) -> None:
        """
        Reset the builder (private usage).

        :param is_full_reset: whether it is a full reset or not.
        :return: None.
        """
        self._name: Optional[str] = None
        self._private_key_paths: Dict[str, Optional[str]] = {}
        self._connection_private_key_paths: Dict[str, Optional[str]] = {}
        if not is_full_reset:
            self._remove_components_from_dependency_manager()
        self._component_instances: Dict[
            ComponentType, Dict[ComponentConfiguration, Component]
        ] = {
            ComponentType.CONNECTION: {},
            ComponentType.CONTRACT: {},
            ComponentType.PROTOCOL: {},
            ComponentType.SKILL: {},
        }
        self._custom_component_configurations: Dict[ComponentId, Dict] = {}
        self._to_reset: bool = False
        self._build_called: bool = False
        if not is_full_reset:
            return
        self._default_ledger: Optional[str] = None
        self._build_entrypoint: Optional[str] = None
        self._currency_denominations: Dict[str, str] = {}
        self._default_connection: Optional[PublicId] = None
        self._context_namespace: Dict[str, Any] = {}
        self._period: Optional[float] = None
        self._execution_timeout: Optional[float] = None
        self._max_reactions: Optional[int] = None
        self._decision_maker_handler_class: Optional[Type[DecisionMakerHandler]] = None
        self._error_handler_class: Optional[Type[AbstractErrorHandler]] = None
        self._skill_exception_policy: Optional[ExceptionPolicyEnum] = None
        self._connection_exception_policy: Optional[ExceptionPolicyEnum] = None
        self._default_routing: Dict[PublicId, PublicId] = {}
        self._loop_mode: Optional[str] = None
        self._runtime_mode: Optional[str] = None
        self._search_service_address: Optional[str] = None
        self._storage_uri: Optional[str] = None

        self._package_dependency_manager = _DependenciesManager()
        if self._with_default_packages:
            self._add_default_packages()

    def _remove_components_from_dependency_manager(self) -> None:
        """Remove components added via 'add_component' from the dependency manager."""
        for component_type in self._component_instances.keys():
            for component_config in self._component_instances[component_type].keys():
                self._package_dependency_manager.remove_component(
                    component_config.component_id
                )

    def set_period(self, period: Optional[float]) -> "AEABuilder":
        """
        Set agent act period.

        :param period: period in seconds

        :return: self
        """
        self._period = period
        return self

    def set_execution_timeout(self, execution_timeout: Optional[float]) -> "AEABuilder":
        """
        Set agent execution timeout in seconds.

        :param execution_timeout: execution_timeout in seconds

        :return: self
        """
        self._execution_timeout = execution_timeout
        return self

    def set_max_reactions(self, max_reactions: Optional[int]) -> "AEABuilder":
        """
        Set agent max reaction in one react.

        :param max_reactions: int

        :return: self
        """
        self._max_reactions = max_reactions
        return self

    def set_decision_maker_handler(
        self, decision_maker_handler_dotted_path: str, file_path: Path
    ) -> "AEABuilder":
        """
        Set decision maker handler class.

        :param decision_maker_handler_dotted_path: the dotted path to the decision maker handler
        :param file_path: the file path to the file which contains the decision maker handler

        :return: self
        """
        dotted_path, class_name = decision_maker_handler_dotted_path.split(
            DOTTED_PATH_MODULE_ELEMENT_SEPARATOR
        )
        module = load_module(dotted_path, file_path)

        try:
            _class = getattr(module, class_name)
            self._decision_maker_handler_class = _class
        except Exception as e:  # pragma: nocover
            self.logger.error(
                "Could not locate decision maker handler for dotted path '{}', class name '{}' and file path '{}'. Error message: {}".format(
                    dotted_path, class_name, file_path, e
                )
            )
            raise  # log and re-raise because we should not build an agent from an. invalid configuration

        return self

    def set_error_handler(
        self, error_handler_dotted_path: str, file_path: Path
    ) -> "AEABuilder":
        """
        Set error handler class.

        :param error_handler_dotted_path: the dotted path to the error handler
        :param file_path: the file path to the file which contains the error handler

        :return: self
        """
        dotted_path, class_name = error_handler_dotted_path.split(
            DOTTED_PATH_MODULE_ELEMENT_SEPARATOR
        )
        module = load_module(dotted_path, file_path)

        try:
            _class = getattr(module, class_name)
            self._error_handler_class = _class
        except Exception as e:  # pragma: nocover
            self.logger.error(
                "Could not locate error handler for dotted path '{}', class name '{}' and file path '{}'. Error message: {}".format(
                    dotted_path, class_name, file_path, e
                )
            )
            raise  # log and re-raise because we should not build an agent from an. invalid configuration

        return self

    def set_skill_exception_policy(
        self, skill_exception_policy: Optional[ExceptionPolicyEnum]
    ) -> "AEABuilder":  # pragma: nocover
        """
        Set skill exception policy.

        :param skill_exception_policy: the policy

        :return: self
        """
        self._skill_exception_policy = skill_exception_policy
        return self

    def set_connection_exception_policy(
        self, connection_exception_policy: Optional[ExceptionPolicyEnum]
    ) -> "AEABuilder":  # pragma: nocover
        """
        Set skill exception policy.

        :param skill_exception_policy: the policy

        :return: self
        """
        self._connection_exception_policy = connection_exception_policy
        return self

    def set_default_routing(
        self, default_routing: Dict[PublicId, PublicId]
    ) -> "AEABuilder":
        """
        Set default routing.

        This is a map from public ids (protocols) to public ids (connections).

        :param default_routing: the default routing mapping

        :return: self
        """
        self._default_routing = default_routing  # pragma: nocover
        return self

    def set_loop_mode(
        self, loop_mode: Optional[str]
    ) -> "AEABuilder":  # pragma: nocover
        """
        Set the loop mode.

        :param loop_mode: the agent loop mode
        :return: self
        """
        self._loop_mode = loop_mode
        return self

    def set_runtime_mode(
        self, runtime_mode: Optional[str]
    ) -> "AEABuilder":  # pragma: nocover
        """
        Set the runtime mode.

        :param runtime_mode: the agent runtime mode
        :return: self
        """
        self._runtime_mode = runtime_mode
        return self

    def set_storage_uri(
        self, storage_uri: Optional[str]
    ) -> "AEABuilder":  # pragma: nocover
        """
        Set the storage uri.

        :param storage uri:  storage uri
        :return: self
        """
        self._storage_uri = storage_uri
        return self

    def set_search_service_address(
        self, search_service_address: str
    ) -> "AEABuilder":  # pragma: nocover
        """
        Set the search service address.

        :param search_service_address: the search service address
        :return: self
        """
        self._search_service_address = search_service_address
        return self

    def _add_default_packages(self) -> None:
        """Add default packages."""
        # add default protocol
        default_protocol = PublicId.from_str(DEFAULT_PROTOCOL)
        self.add_protocol(
            Path(self.registry_dir, FETCHAI, PROTOCOLS, default_protocol.name)
        )
        # add signing protocol
        signing_protocol = PublicId.from_str(SIGNING_PROTOCOL)
        self.add_protocol(
            Path(self.registry_dir, FETCHAI, PROTOCOLS, signing_protocol.name)
        )
        # add state update protocol
        state_update_protocol = PublicId.from_str(STATE_UPDATE_PROTOCOL)
        self.add_protocol(
            Path(self.registry_dir, FETCHAI, PROTOCOLS, state_update_protocol.name)
        )
        # add stub connection
        self.add_connection(
            Path(self.registry_dir, FETCHAI, CONNECTIONS, self.DEFAULT_CONNECTION.name)
        )
        # add error skill
        default_skill = PublicId.from_str(DEFAULT_SKILL)
        self.add_skill(Path(self.registry_dir, FETCHAI, SKILLS, default_skill.name))

    def _check_can_remove(self, component_id: ComponentId) -> None:
        """
        Check if a component can be removed.

        :param component_id: the component id.
        :return: None
        :raises ValueError: if the component is already present.
        """
        if component_id not in self._package_dependency_manager.all_dependencies:
            raise ValueError(
                "Component {} of type {} not present.".format(
                    component_id.public_id, component_id.component_type
                )
            )

    def _check_can_add(self, configuration: ComponentConfiguration) -> None:
        """
        Check if the component can be added, given its configuration.

        :param configuration: the configuration of the component.
        :return: None
        """
        self._check_configuration_not_already_added(configuration)
        self._check_package_dependencies(configuration)
        self._check_pypi_dependencies(configuration)

    def set_name(self, name: str) -> "AEABuilder":  # pragma: nocover
        """
        Set the name of the agent.

        :param name: the name of the agent.
        :return: the AEABuilder
        """
        self._name = name
        return self

    def set_default_connection(
        self, public_id: Optional[PublicId] = None
    ) -> "AEABuilder":  # pragma: nocover
        """
        Set the default connection.

        :param public_id: the public id of the default connection package.
        :return: the AEABuilder
        """
        self._default_connection = public_id
        return self

    def add_private_key(
        self,
        identifier: str,
        private_key_path: Optional[PathLike] = None,
        is_connection: bool = False,
    ) -> "AEABuilder":
        """
        Add a private key path.

        :param identifier: the identifier for that private key path.
        :param private_key_path: an (optional) path to the private key file.
            If None, the key will be created at build time.
        :param is_connection: if the pair is for the connection cryptos
        :return: the AEABuilder
        """
        if is_connection:
            self._connection_private_key_paths[identifier] = (
                str(private_key_path) if private_key_path is not None else None
            )
        else:
            self._private_key_paths[identifier] = (
                str(private_key_path) if private_key_path is not None else None
            )
        if private_key_path is not None:
            self._to_reset = True
        return self

    def remove_private_key(
        self, identifier: str, is_connection: bool = False
    ) -> "AEABuilder":
        """
        Remove a private key path by identifier, if present.

        :param identifier: the identifier of the private key.
        :param is_connection: if the pair is for the connection cryptos
        :return: the AEABuilder
        """
        if is_connection:
            self._connection_private_key_paths.pop(identifier, None)
        else:
            self._private_key_paths.pop(identifier, None)
        return self

    @property
    def private_key_paths(self) -> Dict[str, Optional[str]]:
        """Get the private key paths."""
        return self._private_key_paths

    @property
    def connection_private_key_paths(self) -> Dict[str, Optional[str]]:
        """Get the connection private key paths."""
        return self._connection_private_key_paths

    def set_default_ledger(
        self, identifier: Optional[str]
    ) -> "AEABuilder":  # pragma: nocover
        """
        Set a default ledger API to use.

        :param identifier: the identifier of the ledger api
        :return: the AEABuilder
        """
        self._default_ledger = identifier
        return self

    def set_build_entrypoint(
        self, build_entrypoint: Optional[str]
    ) -> "AEABuilder":  # pragma: nocover
        """
        Set build entrypoint.

        :param build_entrypoint: path to the builder script.
        :return: the AEABuilder
        """
        self._build_entrypoint = build_entrypoint
        return self

    def set_currency_denominations(
        self, currency_denominations: Dict[str, str]
    ) -> "AEABuilder":  # pragma: nocover
        """
        Set the mapping from ledger ids to currency denomincations.

        :param currency_denominations: the mapping
        :return: the AEABuilder
        """
        self._currency_denominations = currency_denominations
        return self

    def add_component(
        self,
        component_type: ComponentType,
        directory: PathLike,
        skip_consistency_check: bool = False,
    ) -> "AEABuilder":
        """
        Add a component, given its type and the directory.

        :param component_type: the component type.
        :param directory: the directory path.
        :param skip_consistency_check: if True, the consistency check are skipped.
        :raises AEAException: if a component is already registered with the same component id.
                            | or if there's a missing dependency.
        :return: the AEABuilder
        """
        directory = Path(directory)
        configuration = load_component_configuration(
            component_type, directory, skip_consistency_check
        )
        self._set_component_build_directory(configuration)
        self._check_can_add(configuration)
        # update dependency graph
        self._package_dependency_manager.add_component(configuration)
        configuration.directory = directory

        return self

    def _set_component_build_directory(
        self, configuration: ComponentConfiguration
    ) -> None:
        """
        Set component build directory, create if not presents.

        :param configuration: component configuration

        :return: None
        """
        configuration.build_directory = os.path.join(
            self.AEA_CLASS.get_build_dir(),
            configuration.component_type.value,
            configuration.author,
            configuration.name,
        )

    def add_component_instance(self, component: Component) -> "AEABuilder":
        """
        Add already initialized component object to resources or connections.

        Please, pay attention, all dependencies have to be already loaded.

        Notice also that this will make the call to 'build()' non re-entrant.
        You will have to `reset()` the builder before calling `build()` again.

        :params component: Component instance already initialized.
        """
        self._to_reset = True
        self._check_can_add(component.configuration)
        # update dependency graph
        self._package_dependency_manager.add_component(component.configuration)
        self._component_instances[component.component_type][
            component.configuration
        ] = component
        return self

    def set_context_namespace(
        self, context_namespace: Dict[str, Any]
    ) -> "AEABuilder":  # pragma: nocover
        """Set the context namespace."""
        self._context_namespace = context_namespace
        return self

    def remove_component(self, component_id: ComponentId) -> "AEABuilder":
        """
        Remove a component.

        :param component_id: the public id of the component.
        :return: the AEABuilder
        """
        self._check_can_remove(component_id)
        self._remove(component_id)
        return self

    def _remove(self, component_id: ComponentId):
        self._package_dependency_manager.remove_component(component_id)

    def add_protocol(self, directory: PathLike) -> "AEABuilder":
        """
        Add a protocol to the agent.

        :param directory: the path to the protocol directory
        :return: the AEABuilder
        """
        self.add_component(ComponentType.PROTOCOL, directory)
        return self

    def remove_protocol(self, public_id: PublicId) -> "AEABuilder":
        """
        Remove protocol.

        :param public_id: the public id of the protocol
        :return: the AEABuilder
        """
        self.remove_component(ComponentId(ComponentType.PROTOCOL, public_id))
        return self

    def add_connection(self, directory: PathLike) -> "AEABuilder":
        """
        Add a connection to the agent.

        :param directory: the path to the connection directory
        :return: the AEABuilder
        """
        self.add_component(ComponentType.CONNECTION, directory)
        return self

    def remove_connection(self, public_id: PublicId) -> "AEABuilder":
        """
        Remove a connection.

        :param public_id: the public id of the connection
        :return: the AEABuilder
        """
        self.remove_component(ComponentId(ComponentType.CONNECTION, public_id))
        return self

    def add_skill(self, directory: PathLike) -> "AEABuilder":
        """
        Add a skill to the agent.

        :param directory: the path to the skill directory
        :return: the AEABuilder
        """
        self.add_component(ComponentType.SKILL, directory)
        return self

    def remove_skill(self, public_id: PublicId) -> "AEABuilder":
        """
        Remove protocol.

        :param public_id: the public id of the skill
        :return: the AEABuilder
        """
        self.remove_component(ComponentId(ComponentType.SKILL, public_id))
        return self

    def add_contract(self, directory: PathLike) -> "AEABuilder":
        """
        Add a contract to the agent.

        :param directory: the path to the contract directory
        :return: the AEABuilder
        """
        self.add_component(ComponentType.CONTRACT, directory)
        return self

    def remove_contract(self, public_id: PublicId) -> "AEABuilder":
        """
        Remove protocol.

        :param public_id: the public id of the contract
        :return: the AEABuilder
        """
        self.remove_component(ComponentId(ComponentType.CONTRACT, public_id))
        return self

    def call_all_build_entrypoints(self, root_dir: str = "."):
        """Call all the build entrypoints."""
        for config in self._package_dependency_manager._dependencies.values():  # type: ignore # pylint: disable=protected-access
            self.run_build_for_component_configuration(config, logger=self.logger)

        target_directory = os.path.abspath(
            os.path.join(root_dir, self.AEA_CLASS.get_build_dir())
        )

        if self._build_entrypoint:
            self.logger.info("Building AEA package...")
            source_directory = "."
            build_entrypoint = cast(str, self._build_entrypoint)
            self._run_build_entrypoint(
                build_entrypoint, source_directory, target_directory, logger=self.logger
            )

    @classmethod
    def run_build_for_component_configuration(
        cls, config: ComponentConfiguration, logger: Optional[logging.Logger] = None
    ) -> None:
        """Run a build entrypoint script for component configuration."""
        if not config.build_entrypoint:
            return

        enforce(bool(config.build_directory), f"{config}.build_directory is not set!")

        if not config.build_directory:  # pragma: nocover
            return

        if logger:
            logger.info(f"Building package {config.component_id}...")

        source_directory = cast(str, config.directory)
        target_directory = os.path.abspath(config.build_directory)
        build_entrypoint = cast(str, config.build_entrypoint)
        cls._run_build_entrypoint(
            build_entrypoint, source_directory, target_directory, logger=logger
        )

    @classmethod
    def _run_build_entrypoint(
        cls,
        build_entrypoint: str,
        source_directory: str,
        target_directory: str,
        logger: Optional[logging.Logger] = None,
    ) -> None:
        """
        Run a build entrypoint script.

        :param build_entrypoint: the path to the build script relative to directory.
        :param directory: the directory root for the entrypoint path.
        :param logger: logger

        :return: None
        """
        cls._check_valid_entrypoint(build_entrypoint, source_directory)

        command = [sys.executable, build_entrypoint, target_directory]
        command_str = " ".join(command)
        if logger:
            logger.info(f"Running command '{command_str}'...")
        stdout, stderr, code = cls._run_in_subprocess(command, source_directory)
        if code == 0:
            if logger:
                logger.info(f"Command '{command_str}' succeded with output:\n{stdout}")
        else:
            raise AEAException(
                f"An error occurred while running command '{command_str}':\n{stderr}"
            )

    @classmethod
    def _run_in_subprocess(
        cls, command: List[str], source_directory: str
    ) -> Tuple[str, str, int]:
        """
        Run in subprocess.

        :return: stdout, stderr, code
        """
        res = subprocess.run(  # nosec
            command,
            cwd=source_directory,
            check=False,
            timeout=cls.BUILD_TIMEOUT,
            stdout=subprocess.PIPE,
            stderr=subprocess.PIPE,
        )
        code = res.returncode
        stdout = res.stdout.decode("utf-8")
        stderr = res.stderr.decode("utf-8")
        return stdout, stderr, code

    def _build_identity_from_wallet(self, wallet: Wallet) -> Identity:
        """
        Get the identity associated to a wallet.

        :param wallet: the wallet
        :return: the identity
        """
        if self._name is None:  # pragma: nocover
            raise ValueError("You must set the name of the agent.")

        if not wallet.addresses:
            raise ValueError("Wallet has no addresses.")

        if len(wallet.addresses) > 1:
            identity = Identity(
                self._name,
                addresses=wallet.addresses,
                default_address_key=self.get_default_ledger(),
            )
        else:
            identity = Identity(
                self._name,
                address=wallet.addresses[self.get_default_ledger()],
                default_address_key=self.get_default_ledger(),
            )
        return identity

    def _process_connection_ids(
        self, connection_ids: Optional[Collection[PublicId]] = None
    ) -> List[PublicId]:
        """
        Process connection ids.

        :param connection_ids: an optional list of connection ids
        :return: a list of connections
        """
        if connection_ids is not None:
            # check that all the connections are in the configuration file.
            connection_ids_set = set(connection_ids)
            all_supported_connection_ids = {
                cid.public_id
                for cid in self._package_dependency_manager.connections.keys()
            }
            non_supported_connections = connection_ids_set.difference(
                all_supported_connection_ids
            )
            if len(non_supported_connections) > 0:
                raise ValueError(
                    "Connection ids {} not declared in the configuration file.".format(
                        sorted(map(str, non_supported_connections))
                    )
                )
            selected_connections_ids = [
                component_id.public_id
                for component_id in self._package_dependency_manager.connections.keys()
                if component_id.public_id in connection_ids_set
            ]
        else:
            selected_connections_ids = [
                component_id.public_id
                for component_id in self._package_dependency_manager.connections.keys()
            ]

        # sort default id to be first
        default_connection = self._get_default_connection()
        full_default_connection_id = [
            connection_id
            for connection_id in selected_connections_ids
            if connection_id.same_prefix(default_connection)
        ]
        if len(full_default_connection_id) == 1:
            selected_connections_ids.remove(full_default_connection_id[0])
            sorted_selected_connections_ids = (
                full_default_connection_id + selected_connections_ids
            )
        else:
            raise ValueError(
                "Default connection not a dependency. Please add it and retry."
            )

        return sorted_selected_connections_ids

    def install_pypi_dependencies(self) -> None:
        """Install components extra dependecies."""
        self._package_dependency_manager.install_dependencies()

    def build(self, connection_ids: Optional[Collection[PublicId]] = None,) -> AEA:
        """
        Build the AEA.

        This method is re-entrant only if the components have been
        added through the method 'add_component'. If some of them
        have been loaded with 'add_component_instance', it
        can be called only once, and further calls are only possible
        after a call to 'reset' and re-loading of the components added
        via 'add_component_instance' and the private keys.

        :param connection_ids: select only these connections to run the AEA.
        :return: the AEA object.
        :raises ValueError: if we cannot
        """
        self._check_we_can_build()
        wallet = Wallet(
            copy(self.private_key_paths), copy(self.connection_private_key_paths)
        )
        identity = self._build_identity_from_wallet(wallet)
        resources = Resources(identity.name)
        self._load_and_add_components(ComponentType.PROTOCOL, resources, identity.name)
        self._load_and_add_components(ComponentType.CONTRACT, resources, identity.name)
        self._load_and_add_components(
            ComponentType.CONNECTION,
            resources,
            identity.name,
            identity=identity,
            crypto_store=wallet.connection_cryptos,
        )
        connection_ids = self._process_connection_ids(connection_ids)
        aea = self.AEA_CLASS(
            identity,
            wallet,
            resources,
            loop=None,
            period=self._get_agent_act_period(),
            execution_timeout=self._get_execution_timeout(),
            max_reactions=self._get_max_reactions(),
            error_handler_class=self._get_error_handler_class(),
            decision_maker_handler_class=self._get_decision_maker_handler_class(),
            skill_exception_policy=self._get_skill_exception_policy(),
            connection_exception_policy=self._get_connection_exception_policy(),
            currency_denominations=self._get_currency_denominations(),
            default_routing=self._get_default_routing(),
            default_connection=self._get_default_connection(),
            loop_mode=self._get_loop_mode(),
            runtime_mode=self._get_runtime_mode(),
            connection_ids=connection_ids,
            search_service_address=self._get_search_service_address(),
            storage_uri=self._get_storage_uri(),
            **deepcopy(self._context_namespace),
        )
        self._load_and_add_components(
            ComponentType.SKILL, resources, identity.name, agent_context=aea.context
        )
        self._build_called = True
        return aea

    def get_default_ledger(self) -> str:
        """
        Return default ledger.

        :return: the default ledger identifier.
        """
        return self._default_ledger or self.DEFAULT_LEDGER

    def _get_agent_act_period(self) -> float:
        """
        Return agent act period.

        :return: period in seconds if set else default value.
        """
        return self._period or self.DEFAULT_AGENT_ACT_PERIOD

    def _get_execution_timeout(self) -> float:
        """
        Return execution timeout.

        :return: timeout in seconds if set else default value.
        """
        return (
            self._execution_timeout
            if self._execution_timeout is not None
            else self.DEFAULT_EXECUTION_TIMEOUT
        )

    def _get_max_reactions(self) -> int:
        """
        Return agent max_reaction.

        :return: max-reactions if set else default value.
        """
        return (
            self._max_reactions
            if self._max_reactions is not None
            else self.DEFAULT_MAX_REACTIONS
        )

    def _get_error_handler_class(self,) -> Optional[Type]:
        """
        Return the error handler class.

        :return: error handler class
        """
        return self._error_handler_class

    def _get_decision_maker_handler_class(
        self,
    ) -> Optional[Type[DecisionMakerHandler]]:
        """
        Return the decision maker handler class.

        :return: decision maker handler class
        """
        return self._decision_maker_handler_class

    def _get_skill_exception_policy(self) -> ExceptionPolicyEnum:
        """
        Return the skill exception policy.

        :return: the skill exception policy.
        """
        return (
            self._skill_exception_policy
            if self._skill_exception_policy is not None
            else self.DEFAULT_SKILL_EXCEPTION_POLICY
        )

    def _get_connection_exception_policy(self) -> ExceptionPolicyEnum:
        """
        Return the skill exception policy.

        :return: the skill exception policy.
        """
        return (
            self._connection_exception_policy
            if self._connection_exception_policy is not None
            else self.DEFAULT_CONNECTION_EXCEPTION_POLICY
        )

    def _get_currency_denominations(self) -> Dict[str, str]:
        """
        Return the mapping from ledger id to currency denom.

        :return: the mapping
        """
        return (
            self._currency_denominations
            if self._currency_denominations != {}
            else self.DEFAULT_CURRENCY_DENOMINATIONS
        )

    def _get_default_routing(self) -> Dict[PublicId, PublicId]:
        """
        Return the default routing.

        :return: the default routing
        """
        return self._default_routing

    def _get_default_connection(self) -> PublicId:
        """
        Return the default connection.

        :return: the default connection
        """
        return self._default_connection or self.DEFAULT_CONNECTION

    def _get_loop_mode(self) -> str:
        """
        Return the loop mode name.

        :return: the loop mode name
        """
        return (
            self._loop_mode if self._loop_mode is not None else self.DEFAULT_LOOP_MODE
        )

    def _get_runtime_mode(self) -> str:
        """
        Return the runtime mode name.

        :return: the runtime mode name
        """
        return (
            self._runtime_mode
            if self._runtime_mode is not None
            else self.DEFAULT_RUNTIME_MODE
        )

    def _get_storage_uri(self) -> Optional[str]:
        """
        Return the storage uri.

        :return: the storage uri
        """
        return self._storage_uri

    def _get_search_service_address(self) -> str:
        """
        Return the search service address.

        :return: the search service address.
        """
        return (
            self._search_service_address
            if self._search_service_address is not None
            else self.DEFAULT_SEARCH_SERVICE_ADDRESS
        )

    def _check_configuration_not_already_added(
        self, configuration: ComponentConfiguration
    ) -> None:
        """
        Check the component configuration has not already been added.

        :param configuration: the configuration being added
        :return: None
        :raises AEAException: if the component is already present.
        """
        if (
            configuration.component_id
            in self._package_dependency_manager.all_dependencies
        ):
            raise AEAException(
                "Component '{}' of type '{}' already added.".format(
                    configuration.public_id, configuration.component_type
                )
            )

    def _check_package_dependencies(
        self, configuration: ComponentConfiguration
    ) -> None:
        """
        Check that we have all the dependencies needed to the package.

        :return: None
        :raises AEAException: if there's a missing dependency.
        """
        not_supported_packages = configuration.package_dependencies.difference(
            self._package_dependency_manager.all_dependencies
        )  # type: Set[ComponentId]
        has_all_dependencies = len(not_supported_packages) == 0
        if not has_all_dependencies:
            raise AEAException(
                "Package '{}' of type '{}' cannot be added. Missing dependencies: {}".format(
                    configuration.public_id,
                    configuration.component_type.value,
                    pprint.pformat(sorted(map(str, not_supported_packages))),
                )
            )

    def _check_pypi_dependencies(self, configuration: ComponentConfiguration):
        """
        Check that PyPI dependencies of a package don't conflict with the existing ones.

        :param configuration: the component configuration.
        :return: None
        :raises AEAException: if some PyPI dependency is conflicting.
        """
        all_pypi_dependencies = self._package_dependency_manager.pypi_dependencies
        all_pypi_dependencies = merge_dependencies(
            all_pypi_dependencies, configuration.pypi_dependencies
        )
        for pkg_name, dep_info in all_pypi_dependencies.items():
            set_specifier = SpecifierSet(dep_info.version)
            if not is_satisfiable(set_specifier):
                raise AEAException(
                    f"Conflict on package {pkg_name}: specifier set '{dep_info.version}' not satisfiable."
                )

    @classmethod
    def try_to_load_agent_configuration_file(
        cls, aea_project_path: Union[str, Path]
    ) -> AgentConfig:
        """Try to load the agent configuration file.."""
        try:
            aea_project_path = Path(aea_project_path)
            configuration_file_path = cls.get_configuration_file_path(aea_project_path)
            with configuration_file_path.open(mode="r", encoding="utf-8") as fp:
                loader = ConfigLoader.from_configuration_type(PackageType.AGENT)
                agent_configuration = loader.load(fp)
                return agent_configuration
        except FileNotFoundError:  # pragma: nocover
            raise ValueError(
                "Agent configuration file '{}' not found in the current directory.".format(
                    DEFAULT_AEA_CONFIG_FILE
                )
            )
        except jsonschema.exceptions.ValidationError:  # pragma: nocover
            raise AEAValidationError(
                "Agent configuration file '{}' is invalid. Please check the documentation.".format(
                    DEFAULT_AEA_CONFIG_FILE
                )
            )

    @staticmethod
    def _check_valid_entrypoint(build_entrypoint: str, directory: str):
        """
        Check a configuration has a valid entrypoint.

        :param build_entrypoint: the build entrypoint.
        :param directory: the directory from where to start reading the script.
        :return: None
        """
        enforce(
            build_entrypoint is not None,
            "Package has not a build entrypoint specified.",
        )
        build_entrypoint = cast(str, build_entrypoint)
        script_path = Path(directory) / build_entrypoint
        enforce(
            script_path.exists(), f"File '{build_entrypoint}' does not exists.",
        )
        enforce(
            script_path.is_file(), f"'{build_entrypoint}' is not a file.",
        )
        try:
            ast.parse(script_path.read_text())
        except SyntaxError as e:
            message = f"{str(e)}: {e.text}"
            raise AEAException(
                f"The Python script at '{build_entrypoint}' has a syntax error: {message}"
            ) from e

    def set_from_configuration(
        self,
        agent_configuration: AgentConfig,
        aea_project_path: Path,
        skip_consistency_check: bool = False,
    ) -> None:
        """
        Set builder variables from AgentConfig.

        :params agent_configuration: AgentConfig to get values from.
        :params aea_project_path: PathLike root directory of the agent project.
        :param skip_consistency_check: if True, the consistency check are skipped.

        :return: None
        """
        # set name and other configurations
        self.set_name(agent_configuration.name)
        self.set_default_ledger(agent_configuration.default_ledger)
        self.set_build_entrypoint(agent_configuration.build_entrypoint)
        self.set_currency_denominations(agent_configuration.currency_denominations)
        self.set_default_connection(agent_configuration.default_connection)
        self.set_period(agent_configuration.period)
        self.set_execution_timeout(agent_configuration.execution_timeout)
        self.set_max_reactions(agent_configuration.max_reactions)
        if agent_configuration.decision_maker_handler != {}:
            dotted_path = agent_configuration.decision_maker_handler["dotted_path"]
            file_path = agent_configuration.decision_maker_handler["file_path"]
            self.set_decision_maker_handler(dotted_path, file_path)
        if agent_configuration.error_handler != {}:
            dotted_path = agent_configuration.error_handler["dotted_path"]
            file_path = agent_configuration.error_handler["file_path"]
            self.set_error_handler(dotted_path, file_path)
        if agent_configuration.skill_exception_policy is not None:
            self.set_skill_exception_policy(
                ExceptionPolicyEnum(agent_configuration.skill_exception_policy)
            )
        if agent_configuration.connection_exception_policy is not None:
            self.set_connection_exception_policy(
                ExceptionPolicyEnum(agent_configuration.connection_exception_policy)
            )
        self.set_default_routing(agent_configuration.default_routing)
        self.set_loop_mode(agent_configuration.loop_mode)
        self.set_runtime_mode(agent_configuration.runtime_mode)
        self.set_storage_uri(agent_configuration.storage_uri)

        # load private keys
        for (
            ledger_identifier,
            private_key_path,
        ) in agent_configuration.private_key_paths_dict.items():
            self.add_private_key(ledger_identifier, private_key_path)

        # load connection private keys
        for (
            ledger_identifier,
            private_key_path,
        ) in agent_configuration.connection_private_key_paths_dict.items():
            self.add_private_key(
                ledger_identifier, private_key_path, is_connection=True
            )

        for component_type in [
            ComponentType.PROTOCOL,
            ComponentType.CONTRACT,
            ComponentType.CONNECTION,
            ComponentType.SKILL,
        ]:
            self._add_components_of_type(
                component_type,
                agent_configuration,
                aea_project_path,
                skip_consistency_check,
            )

        self._custom_component_configurations = (
            agent_configuration.component_configurations
        )

    @staticmethod
    def _find_import_order(
        component_ids: List[ComponentId],
        aea_project_path: Path,
        skip_consistency_check: bool,
    ) -> List[ComponentId]:
        """Find import order for skills/connections.

        We need to handle skills and connections separately, since skills/connections can depend on each other.

        That is, we need to:
        - load the skill/connection configurations to find the import order
        - detect if there are cycles
        - import skills/connections from the leaves of the dependency graph, by finding a topological ordering.
        """
        # the adjacency list for the inverse dependency graph
        dependency_to_supported_dependencies: Dict[
            ComponentId, Set[ComponentId]
        ] = defaultdict(set)
        for component_id in component_ids:
            component_path = find_component_directory_from_component_id(
                aea_project_path, component_id
            )
            configuration = load_component_configuration(
                component_id.component_type, component_path, skip_consistency_check
            )

            if component_id not in dependency_to_supported_dependencies:
                dependency_to_supported_dependencies[component_id] = set()
            if isinstance(configuration, SkillConfig):
                dependencies, component_type = configuration.skills, SKILLS
            elif isinstance(configuration, ConnectionConfig):
                dependencies, component_type = configuration.connections, CONNECTIONS
            else:
                raise AEAException("Not a valid configuration type.")  # pragma: nocover
            for dependency in dependencies:
                dependency_to_supported_dependencies[
                    ComponentId(ComponentType.SKILL, dependency)
                ].add(component_id)

        try:
            order = find_topological_order(dependency_to_supported_dependencies)
        except ValueError:
            raise AEAException(
                f"Cannot load {component_type}, there is a cyclic dependency."
            )

        return order

    @classmethod
    def from_aea_project(
        cls,
        aea_project_path: PathLike,
        skip_consistency_check: bool = False,
        verify_or_create_keys: bool = True,
    ) -> "AEABuilder":
        """
        Construct the builder from an AEA project.

        - load agent configuration file
        - set name and default configurations
        - load private keys
        - load ledger API configurations
        - set default ledger
        - load every component

        :param aea_project_path: path to the AEA project.
        :param skip_consistency_check: if True, the consistency check are skipped.
        :param verify_or_create_keys: if True, verify_or_create_keys
        :return: an AEABuilder.
        """
        aea_project_path = Path(aea_project_path)
        cls.try_to_load_agent_configuration_file(aea_project_path)

<<<<<<< HEAD
        if verify_or_create_keys:
            verify_or_create_private_keys(
                aea_project_path=aea_project_path, exit_on_error=False
            )

        # load agent configuration file
        agent_configuration = cls.try_to_load_agent_configuration_file(aea_project_path)
=======
        load_env_file(str(aea_project_path / DEFAULT_ENV_DOTFILE))
        # check and create missing, do not replace env variables. updates config
        AgentConfigManager.verify_or_create_private_keys(
            aea_project_path,
            substitude_env_vars=False,
            private_key_helper=private_key_verify_or_create,
        ).dump_config()

        # just validate
        agent_configuration = AgentConfigManager.verify_or_create_private_keys(
            aea_project_path,
            substitude_env_vars=True,
            private_key_helper=private_key_verify_or_create,
        ).agent_config
>>>>>>> 7f74abe4

        builder = AEABuilder(with_default_packages=False)
        builder.set_from_configuration(
            agent_configuration, aea_project_path, skip_consistency_check
        )
        return builder

    @staticmethod
    def get_configuration_file_path(aea_project_path: Union[Path, str]) -> Path:
        """Return path to aea-config file for the given aea project path."""
        return Path(aea_project_path) / DEFAULT_AEA_CONFIG_FILE

    def _load_and_add_components(
        self,
        component_type: ComponentType,
        resources: Resources,
        agent_name: str,
        **kwargs,
    ) -> None:
        """
        Load and add components added to the builder to a Resources instance.

        :param component_type: the component type for which
        :param resources: the resources object to populate.
        :param agent_name: the AEA name for logging purposes.
        :param kwargs: keyword argument to forward to the component loader.
        :return: None
        """
        for configuration in self._package_dependency_manager.get_components_by_type(
            component_type
        ).values():
            if configuration in self._component_instances[component_type].keys():
                component = self._component_instances[component_type][configuration]
                if configuration.component_type != ComponentType.SKILL:
                    component.logger = cast(
                        logging.Logger, make_component_logger(configuration, agent_name)
                    )
            else:
                new_configuration = self._overwrite_custom_configuration(configuration)
                if new_configuration.is_abstract_component:
                    load_aea_package(configuration)
                    continue
                _logger = make_component_logger(new_configuration, agent_name)
                component = load_component_from_config(
                    new_configuration, logger=_logger, **kwargs
                )

            resources.add_component(component)

    def _check_we_can_build(self):
        if self._build_called and self._to_reset:
            raise ValueError(
                "Cannot build the agent; You have done one of the following:\n"
                "- added a component instance;\n"
                "- added a private key manually.\n"
                "Please call 'reset() if you want to build another agent."
            )

    def _overwrite_custom_configuration(self, configuration: ComponentConfiguration):
        """
        Overwrite custom configurations.

        It deep-copies the configuration, to avoid undesired side-effects.

        :param configuration: the configuration object.
        :return: the new configuration instance.
        """
        new_configuration = deepcopy(configuration)
        custom_config = self._custom_component_configurations.get(
            new_configuration.component_id, {}
        )
        new_configuration.update(custom_config)

        return new_configuration

    def _add_components_of_type(
        self,
        component_type: ComponentType,
        agent_configuration: AgentConfig,
        aea_project_path: Path,
        skip_consistency_check: bool,
    ):
        """
        Add components of a given type.

        :param component_type: the type of components to add.
        :param agent_configuration: the agent configuration from where to retrieve the components.
        :param aea_project_path: path to the AEA project.
        :param skip_consistency_check: if true, skip consistency checks.
        :return: None
        """
        public_ids = getattr(agent_configuration, component_type.to_plural())
        component_ids = [
            ComponentId(component_type, public_id) for public_id in public_ids
        ]
        if component_type in {ComponentType.PROTOCOL, ComponentType.CONTRACT}:
            # if protocols or contracts, import order doesn't matter.
            import_order = component_ids
        else:
            import_order = self._find_import_order(
                component_ids, aea_project_path, skip_consistency_check
            )
        for component_id in import_order:
            component_path = find_component_directory_from_component_id(
                aea_project_path, component_id
            )
            self.add_component(
                component_id.component_type,
                component_path,
                skip_consistency_check=skip_consistency_check,
            )


def make_component_logger(
    configuration: ComponentConfiguration, agent_name: str,
) -> Optional[logging.Logger]:
    """
    Make the logger for a component.

    :param configuration: the component configuration
    :param agent_name: the agent name
    :return: the logger.
    """
    if configuration.component_type == ComponentType.SKILL:
        # skip because skill object already have their own logger from the skill context.
        return None
    logger_name = f"aea.packages.{configuration.author}.{configuration.component_type.to_plural()}.{configuration.name}"
    _logger = AgentLoggerAdapter(get_logger(logger_name, agent_name), agent_name)
    return cast(logging.Logger, _logger)<|MERGE_RESOLUTION|>--- conflicted
+++ resolved
@@ -1558,22 +1558,15 @@
         aea_project_path = Path(aea_project_path)
         cls.try_to_load_agent_configuration_file(aea_project_path)
 
-<<<<<<< HEAD
+        load_env_file(str(aea_project_path / DEFAULT_ENV_DOTFILE))
+
         if verify_or_create_keys:
-            verify_or_create_private_keys(
-                aea_project_path=aea_project_path, exit_on_error=False
-            )
-
-        # load agent configuration file
-        agent_configuration = cls.try_to_load_agent_configuration_file(aea_project_path)
-=======
-        load_env_file(str(aea_project_path / DEFAULT_ENV_DOTFILE))
-        # check and create missing, do not replace env variables. updates config
-        AgentConfigManager.verify_or_create_private_keys(
-            aea_project_path,
-            substitude_env_vars=False,
-            private_key_helper=private_key_verify_or_create,
-        ).dump_config()
+            # check and create missing, do not replace env variables. updates config
+            AgentConfigManager.verify_or_create_private_keys(
+                aea_project_path,
+                substitude_env_vars=False,
+                private_key_helper=private_key_verify_or_create,
+            ).dump_config()
 
         # just validate
         agent_configuration = AgentConfigManager.verify_or_create_private_keys(
@@ -1581,7 +1574,6 @@
             substitude_env_vars=True,
             private_key_helper=private_key_verify_or_create,
         ).agent_config
->>>>>>> 7f74abe4
 
         builder = AEABuilder(with_default_packages=False)
         builder.set_from_configuration(
