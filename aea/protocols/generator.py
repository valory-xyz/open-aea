# -*- coding: utf-8 -*-
# ------------------------------------------------------------------------------
#
#   Copyright 2018-2019 Fetch.AI Limited
#
#   Licensed under the Apache License, Version 2.0 (the "License");
#   you may not use this file except in compliance with the License.
#   You may obtain a copy of the License at
#
#       http://www.apache.org/licenses/LICENSE-2.0
#
#   Unless required by applicable law or agreed to in writing, software
#   distributed under the License is distributed on an "AS IS" BASIS,
#   WITHOUT WARRANTIES OR CONDITIONS OF ANY KIND, either express or implied.
#   See the License for the specific language governing permissions and
#   limitations under the License.
#
# ------------------------------------------------------------------------------
"""This module contains the protocol generator."""

import itertools
import logging
import os
import re
from datetime import date
from os import path
from pathlib import Path
from typing import Dict, List, Optional

from aea.configurations.base import ProtocolSpecification

MESSAGE_IMPORT = "from aea.protocols.base import Message"
SERIALIZER_IMPORT = "from aea.protocols.base import Serializer"

PATH_TO_PACKAGES = "packages"
INIT_FILE_NAME = "__init__.py"
PROTOCOL_YAML_FILE_NAME = "protocol.yaml"
MESSAGEPY_FILE_NAME = "message.py"
MODELSPY_FILE_NAME = "models.py"
SERIALIZATIONPY_FILE_NAME = "serialization.py"

CUSTOM_TYPE_PATTERN = "ct:[A-Z][a-zA-Z0-9]*"
PRIMITIVE_TYPES = ["pt:bytes", "pt:int", "pt:float", "pt:bool", "pt:str"]
BASIC_FIELDS_AND_TYPES = {
    "name": str,
    "author": str,
    "version": str,
    "license": str,
    "description": str,
}
PYTHON_TYPE_TO_PROTO_TYPE = {
    "bytes": "bytes",
    "int": "int32",
    "float": "float",
    "bool": "bool",
    "str": "string",
}

logger = logging.getLogger(__name__)


def _copyright_header_str(author: str) -> str:
    """
    Produce the copyright header text for a protocol.

    :param author: the author of the protocol.
    :return: The copyright header text.
    """
    copy_right_str = (
        "# -*- coding: utf-8 -*-\n"
        "# ------------------------------------------------------------------------------\n"
        "#\n"
    )
    copy_right_str += "#   Copyright {} {}\n".format(date.today().year, author)
    copy_right_str += (
        "#\n"
        '#   Licensed under the Apache License, Version 2.0 (the "License");\n'
        "#   you may not use this file except in compliance with the License.\n"
        "#   You may obtain a copy of the License at\n"
        "#\n"
        "#       http://www.apache.org/licenses/LICENSE-2.0\n"
        "#\n"
        "#   Unless required by applicable law or agreed to in writing, software\n"
        '#   distributed under the License is distributed on an "AS IS" BASIS,\n'
        "#   WITHOUT WARRANTIES OR CONDITIONS OF ANY KIND, either express or implied.\n"
        "#   See the License for the specific language governing permissions and\n"
        "#   limitations under the License.\n"
        "#\n"
        "# ------------------------------------------------------------------------------\n"
    )
    return copy_right_str


def _to_camel_case(text: str) -> str:
    """
    Convert a text in snake_case format into the CamelCase format

    :param text: the text to be converted.
    :return: The text in CamelCase format.
    """
    return "".join(word.title() for word in text.split("_"))


def _get_indent_str(no_of_indents: int) -> str:
    """
    Produce a string containing a number of white spaces equal to 4 times the no_of_indents.

    :param no_of_indents: The number of indents.
    :return: The string containing spaces.
    """
    indents_str = ""
    for _ in itertools.repeat(None, no_of_indents):
        indents_str += "    "
    return indents_str


def _get_sub_types_of_compositional_types(compositional_type: str) -> tuple:
    """
    Extract the sub-types of compositional types.

    This method handles both specification types (e.g. pt:set[], pt:dict[]) as well as python types (e.g. FrozenSet[], Union[]).

    :param compositional_type: the compositional type string whose sub-types are to be extracted.
    :return: tuple containing all extracted sub-types.
    """
    sub_types_list = list()
    if compositional_type.startswith("Optional") or compositional_type.startswith(
        "pt:optional"
    ):
        sub_type1 = compositional_type[
            compositional_type.index("[") + 1 : compositional_type.rindex("]")
        ].strip()
        sub_types_list.append(sub_type1)
    if (
        compositional_type.startswith("FrozenSet")
        or compositional_type.startswith("pt:set")
        or compositional_type.startswith("pt:list")
    ):
        sub_type1 = compositional_type[
            compositional_type.index("[") + 1 : compositional_type.rindex("]")
        ].strip()
        sub_types_list.append(sub_type1)
    if compositional_type.startswith("Tuple"):
        sub_type1 = compositional_type[
            compositional_type.index("[") + 1 : compositional_type.rindex("]")
        ].strip()
        sub_type1 = sub_type1[:-5]
        sub_types_list.append(sub_type1)
    if compositional_type.startswith("Dict") or compositional_type.startswith(
        "pt:dict"
    ):
        sub_type1 = compositional_type[
            compositional_type.index("[") + 1 : compositional_type.index(",")
        ].strip()
        sub_type2 = compositional_type[
            compositional_type.index(",") + 1 : compositional_type.rindex("]")
        ].strip()
        sub_types_list.extend([sub_type1, sub_type2])
    if compositional_type.startswith("Union") or compositional_type.startswith(
        "pt:union"
    ):
        inside_union = compositional_type[
            compositional_type.index("[") + 1 : compositional_type.rindex("]")
        ].strip()
        while inside_union != "":
            if inside_union.startswith("Dict") or inside_union.startswith("pt:dict"):
                sub_type = inside_union[: inside_union.index("]") + 1].strip()
                rest_of_inside_union = inside_union[
                    inside_union.index("]") + 1 :
                ].strip()
                if rest_of_inside_union.find(",") == -1:
                    # it is the last sub-type
                    inside_union = rest_of_inside_union.strip()
                else:
                    # it is not the last sub-type
                    inside_union = rest_of_inside_union[
                        rest_of_inside_union.index(",") + 1 :
                    ].strip()
            else:
                if inside_union.find(",") == -1:
                    # it is the last sub-type
                    sub_type = inside_union.strip()
                    inside_union = ""
                else:
                    # it is not the last sub-type
                    sub_type = inside_union[: inside_union.index(",")].strip()
                    inside_union = inside_union[inside_union.index(",") + 1 :].strip()
            sub_types_list.append(sub_type)
    return tuple(sub_types_list)


def _ct_specification_type_to_python_type(specification_type: str) -> str:
    """
    Convert a custom specification type into its python equivalent.

    :param specification_type: a protocol specification data type
    :return: The equivalent data type in Python
    """
    python_type = specification_type[3:]
    return python_type


def _pt_specification_type_to_python_type(specification_type: str) -> str:
    """
    Convert a primitive specification type into its python equivalent.

    :param specification_type: a protocol specification data type
    :return: The equivalent data type in Python
    """
    python_type = specification_type[3:]
    return python_type


def _pct_specification_type_to_python_type(specification_type: str) -> str:
    """
    Convert a primitive collection specification type into its python equivalent.

    :param specification_type: a protocol specification data type
    :return: The equivalent data type in Python
    """
    element_type = _get_sub_types_of_compositional_types(specification_type)[0]
    element_type_in_python = _specification_type_to_python_type(element_type)
    if specification_type.startswith("pt:set"):
        python_type = "FrozenSet[{}]".format(element_type_in_python)
    else:
        python_type = "Tuple[{}, ...]".format(element_type_in_python)
    return python_type


def _pmt_specification_type_to_python_type(specification_type: str) -> str:
    """
    Convert a primitive mapping specification type into its python equivalent.

    :param specification_type: a protocol specification data type
    :return: The equivalent data type in Python
    """
    element_types = _get_sub_types_of_compositional_types(specification_type)
    element1_type_in_python = _specification_type_to_python_type(element_types[0])
    element2_type_in_python = _specification_type_to_python_type(element_types[1])
    python_type = "Dict[{}, {}]".format(
        element1_type_in_python, element2_type_in_python
    )
    return python_type


def _mt_specification_type_to_python_type(specification_type: str) -> str:
    """
    Convert a 'pt:union' specification type into its python equivalent.

    :param specification_type: a protocol specification data type
    :return: The equivalent data type in Python
    """
    sub_types = _get_sub_types_of_compositional_types(specification_type)
    python_type = "Union["
    for sub_type in sub_types:
        python_type += "{}, ".format(_specification_type_to_python_type(sub_type))
    python_type = python_type[:-2]
    python_type += "]"
    return python_type


def _optional_specification_type_to_python_type(specification_type: str) -> str:
    """
    Convert a 'pt:optional' specification type into its python equivalent.

    :param specification_type: a protocol specification data type
    :return: The equivalent data type in Python
    """
    element_type = _get_sub_types_of_compositional_types(specification_type)[0]
    element_type_in_python = _specification_type_to_python_type(element_type)
    python_type = "Optional[{}]".format(element_type_in_python)
    return python_type


def _specification_type_to_python_type(specification_type: str) -> str:
    """
    Convert a data type in protocol specification into its Python equivalent.

    :param specification_type: a protocol specification data type
    :return: The equivalent data type in Python
    """
    if specification_type.startswith("pt:optional"):
        python_type = _optional_specification_type_to_python_type(specification_type)
    elif specification_type.startswith("pt:union"):
        python_type = _mt_specification_type_to_python_type(specification_type)
    elif specification_type.startswith("ct:"):
        python_type = _ct_specification_type_to_python_type(specification_type)
    elif specification_type in PRIMITIVE_TYPES:
        python_type = _pt_specification_type_to_python_type(specification_type)
    elif specification_type.startswith("pt:set"):
        python_type = _pct_specification_type_to_python_type(specification_type)
    elif specification_type.startswith("pt:list"):
        python_type = _pct_specification_type_to_python_type(specification_type)
    elif specification_type.startswith("pt:dict"):
        python_type = _pmt_specification_type_to_python_type(specification_type)
    else:
        raise TypeError("Unsupported type: '{}'".format(specification_type))
    return python_type


def _union_sub_type_to_protobuf_variable_name(
    content_name: str, content_type: str
) -> str:
    """
    Given a content of type union, create a variable name for its sub-type for protobuf.

    :param content_name: the name of the content
    :param content_type: the sub-type of a union type
    :return: The variable name
    """
    if content_type.startswith("FrozenSet"):
        sub_type = _get_sub_types_of_compositional_types(content_type)[0]
        expanded_type_str = "set_of_{}".format(sub_type)
    elif content_type.startswith("Tuple"):
        sub_type = _get_sub_types_of_compositional_types(content_type)[0]
        expanded_type_str = "list_of_{}".format(sub_type)
    elif content_type.startswith("Dict"):
        sub_type_1 = _get_sub_types_of_compositional_types(content_type)[0]
        sub_type_2 = _get_sub_types_of_compositional_types(content_type)[1]
        expanded_type_str = "dict_of_{}_{}".format(sub_type_1, sub_type_2)
    else:
        expanded_type_str = content_type

    protobuf_variable_name = "{}_type_{}".format(content_name, expanded_type_str)

    return protobuf_variable_name


def _python_pt_or_ct_type_to_proto_type(content_type: str) -> str:
    """
    Convert a PT or CT from python to their protobuf equivalent.

    :param content_type: the python type
    :return: The protobuf equivalent
    """
    if content_type in PYTHON_TYPE_TO_PROTO_TYPE.keys():
        proto_type = PYTHON_TYPE_TO_PROTO_TYPE[content_type]
    else:
        proto_type = content_type
    return proto_type


class ProtocolGenerator:
    """This class generates a protocol_verification package from a ProtocolTemplate object."""

    def __init__(
        self, protocol_specification: ProtocolSpecification, output_path: str = ".",
    ) -> None:
        """
        Instantiate a protocol generator.

        :param protocol_specification: the protocol specification object
        :param output_path: the path to the location in which the protocol module is to be generated.
        :return: None
        """
        self.protocol_specification = protocol_specification
        self.protocol_specification_in_camel_case = _to_camel_case(
            self.protocol_specification.name
        )
        self.output_folder_path = os.path.join(output_path, protocol_specification.name)

        self._imports = {
            "Set": True,
            "Tuple": True,
            "cast": True,
            "FrozenSet": False,
            "Dict": False,
            "Union": False,
            "Optional": False,
        }

        self._speech_acts = dict()  # type: Dict[str, Dict[str, str]]
        self._all_performatives = list()  # type: List[str]
        self._all_unique_contents = dict()  # type: Dict[str, str]
        self._all_custom_types = list()  # type: List[str]

        self._setup()

    def _setup(self) -> None:
        """
        Extract all relevant data structures from the specification.

        :return: None
        """
        all_performatives_set = set()
        all_custom_types_set = set()

        for (
            performative,
            speech_act_content_config,
        ) in self.protocol_specification.speech_acts.read_all():
            all_performatives_set.add(performative)
            self._speech_acts[performative] = {}
            for content_name, content_type in speech_act_content_config.args.items():
                custom_types = set(re.findall(CUSTOM_TYPE_PATTERN, content_type))
                if len(re.findall("pt:set\\[", content_type)) >= 1:
                    self._imports["FrozenSet"] = True
                if len(re.findall("pt:dict\\[", content_type)) >= 1:
                    self._imports["Dict"] = True
                if len(re.findall("pt:union\\[", content_type)) >= 1:
                    self._imports["Union"] = True
                if len(re.findall("pt:optional\\[", content_type)) >= 1:
                    self._imports["Optional"] = True
                for custom_type in custom_types:
                    all_custom_types_set.add(
                        _specification_type_to_python_type(custom_type)
                    )
                pythonic_content_type = _specification_type_to_python_type(content_type)
                self._all_unique_contents[content_name] = pythonic_content_type
                self._speech_acts[performative][content_name] = pythonic_content_type
        self._all_performatives = sorted(all_performatives_set)
        self._all_custom_types = sorted(all_custom_types_set)

    def _import_from_typing_str(self) -> str:
        """
        Manage import statement for the typing package.

        :return: import statement for the typing package
        """
        ordered_packages = [
            "Dict",
            "FrozenSet",
            "Optional",
            "Set",
            "Tuple",
            "Union",
            "cast",
        ]
        import_str = "from typing import "
        for package in ordered_packages:
            if self._imports[package]:
                import_str += "{}, ".format(package)
        import_str = import_str[:-2]
        return import_str

    def _import_models(self) -> str:
        """
        Manage import statement from models module

        :return: import statement for the models module
        """
        if len(self._all_custom_types) == 0:
            import_str = ""
        else:
            import_str = "from {}.{}.protocols.{}.models import ".format(
                PATH_TO_PACKAGES,
                self.protocol_specification.author,
                self.protocol_specification.name,
            )
            for custom_class in self._all_custom_types:
                import_str += "{}, ".format(custom_class)
            import_str = import_str[:-2]
        return import_str

    def _performatives_str(self) -> str:
        """
        Generate the performatives instance property string, a set containing all valid performatives of this protocol.

        :return: the performatives set string
        """
        performatives_str = "{"
        for performative in self._all_performatives:
            performatives_str += '"{}", '.format(performative)
        performatives_str = performatives_str[:-2]
        performatives_str += "}"
        return performatives_str

    def _models_module_str(self) -> str:
        """
        Produces the contents of the models module, containing classes corresponding to every custom type in the protocol specification.

        :return: the models.py file content
        """
        # Header
        cls_str = _copyright_header_str(self.protocol_specification.author) + "\n"

        # Module docstring
        cls_str += str.format(
            '"""This module contains class representations corresponding to every custom type in the protocol specification."""\n\n\n'
        )

        if len(self._all_custom_types) == 0:
            return cls_str

        # class code per custom type
        for custom_type in self._all_custom_types:
            cls_str += str.format("class {}:\n", custom_type)
            cls_str += str.format(
                '    """This class represents an instance of {}."""\n\n', custom_type
            )
            cls_str += "    def __init__(self):\n"
            cls_str += str.format(
                '        """Initialise an instance of {}."""\n', custom_type
            )
            cls_str += "        raise NotImplementedError\n\n\n"
        cls_str = cls_str[:-2]
        return cls_str

    def _performatives_enum_str(self) -> str:
        """
        Generate the performatives Enum class.

        :return: the performatives Enum string
        """
        enum_str = ""
        enum_str += "    class Performative(Enum):\n"
        enum_str += str.format(
            '        """Performatives for the {} protocol."""\n\n',
            self.protocol_specification.name,
        )
        for performative in self._all_performatives:
            enum_str += '        {} = "{}"\n'.format(performative.upper(), performative)
        enum_str += "\n"
        enum_str += "        def __str__(self):\n"
        enum_str += '            """Get the string representation."""\n'
        enum_str += "            return self.value\n"
        enum_str += "\n"

        return enum_str

    def _check_content_type_str(
        self, no_of_indents: int, content_name: str, content_type: str
    ) -> str:
        """
        Produce the checks of elements of compositional types.

        :return: the string containing the checks.
        """
        check_str = ""
        indents = _get_indent_str(no_of_indents)
        if content_type.startswith("Optional["):
            # check if the content exists then...
            check_str += indents + 'if self.is_set("{}"):\n'.format(content_name)
            indents += "    "
            content_type = _get_sub_types_of_compositional_types(content_type)[0]
        if content_type.startswith("Union["):
            element_types = _get_sub_types_of_compositional_types(content_type)
            unique_standard_types_set = set()
            for typing_content_type in element_types:
                if typing_content_type.startswith("FrozenSet"):
                    unique_standard_types_set.add("frozenset")
                elif typing_content_type.startswith("Tuple"):
                    unique_standard_types_set.add("tuple")
                elif typing_content_type.startswith("Dict"):
                    unique_standard_types_set.add("dict")
                else:
                    unique_standard_types_set.add(typing_content_type)
            unique_standard_types_list = sorted(unique_standard_types_set)
            check_str += indents
            check_str += "assert "
            for unique_type in unique_standard_types_list:
                check_str += "type(self.{}) == {} or ".format(content_name, unique_type)
            check_str = check_str[:-4]
            check_str += ", \"Content '{}' should be either of the following types: {}.\"\n".format(
                content_name,
                [
                    unique_standard_type
                    for unique_standard_type in unique_standard_types_list
                ],
            )
            if "frozenset" in unique_standard_types_list:
                check_str += indents + "if type(self.{}) == frozenset:\n".format(
                    content_name
                )
                check_str += indents + "    assert (\n"
                frozen_set_element_types = set()
                for element_type in element_types:
                    if element_type.startswith("FrozenSet"):
                        frozen_set_element_types.add(
                            _get_sub_types_of_compositional_types(element_type)[0]
                        )
                for frozen_set_element_type in frozen_set_element_types:
                    check_str += (
                        indents
                        + "        all(type(element) == {} for element in self.{}) or ".format(
                            frozen_set_element_type, content_name
                        )
                    )
                check_str = check_str[:-4]
                check_str += "\n"
                if len(frozen_set_element_types) == 1:
                    check_str += (
                        indents
                        + "    ), \"Elements of the content '{}' should be of type ".format(
                            content_name
                        )
                    )
                    for frozen_set_element_type in frozen_set_element_types:
                        check_str += "'{}'".format(frozen_set_element_type)
                    check_str += '."\n'
                else:
                    check_str += (
                        indents
                        + "    ), \"The type of the elements of the content '{}' should be either .\"\n".format(
                            content_name
                        )
                    )
                    for frozen_set_element_type in frozen_set_element_types:
                        check_str += "'{}' or ".format(frozen_set_element_type)
                    check_str = check_str[:-4]
                    check_str += '."\n'
            if "tuple" in unique_standard_types_list:
                check_str += indents + "if type(self.{}) == tuple:\n".format(
                    content_name
                )
                check_str += indents + "    assert (\n"
                tuple_element_types = set()
                for element_type in element_types:
                    if element_type.startswith("Tuple"):
                        tuple_element_types.add(
                            _get_sub_types_of_compositional_types(element_type)[0]
                        )
                for tuple_element_type in tuple_element_types:
                    check_str += (
                        indents
                        + "        all(type(element) == {} for element in self.{}) or ".format(
                            tuple_element_type, content_name
                        )
                    )
                check_str = check_str[:-4]
                check_str += "\n"
                if len(tuple_element_types) == 1:
                    check_str += (
                        indents
                        + "    ), \"Elements of the content '{}' should be of type ".format(
                            content_name
                        )
                    )
                    for tuple_element_type in tuple_element_types:
                        check_str += "'{}'".format(tuple_element_type)
                    check_str += '."\n'
                else:
                    check_str += (
                        indents
                        + "    ), \"The type of the elements of the content '{}' should be either .\"\n".format(
                            content_name
                        )
                    )
                    for tuple_element_type in tuple_element_types:
                        check_str += "'{}' or ".format(tuple_element_type)
                    check_str = check_str[:-4]
                    check_str += '."\n'
            if "dict" in unique_standard_types_list:
                check_str += indents + "if type(self.{}) == dict:\n".format(
                    content_name
                )
                check_str += (
                    indents
                    + "    for key, value in self.{}.items():\n".format(content_name)
                )
                check_str += indents + "        assert (\n"
                dict_key_value_types = dict()
                for element_type in element_types:
                    if element_type.startswith("Dict"):
                        dict_key_value_types[
                            _get_sub_types_of_compositional_types(element_type)[0]
                        ] = _get_sub_types_of_compositional_types(element_type)[1]
                for element1_type, element2_type in dict_key_value_types.items():
                    check_str += (
                        indents
                        + "                (type(key) == {} and type(value) == {}) or\n".format(
                            element1_type, element2_type
                        )
                    )
                check_str = check_str[:-4]
                check_str += "\n"

                if len(dict_key_value_types) == 1:
                    check_str += (
                        indents
                        + "    ), \"The type of keys and values of '{}' dictionary must be ".format(
                            content_name
                        )
                    )
                    for key, value in dict_key_value_types.items():
                        check_str += "'{}' and '{}' respectively".format(key, value)
                    check_str += '."\n'
                else:
                    check_str += (
                        indents
                        + "    ), \"The type of keys and values of '{}' dictionary must be ".format(
                            content_name
                        )
                    )
                    for key, value in dict_key_value_types.items():
                        check_str += "'{}','{}' or ".format(key, value)
                    check_str = check_str[:-4]
                    check_str += '."\n'
        elif content_type.startswith("FrozenSet["):
            # check the type
            check_str += (
                indents
                + "assert type(self.{}) == frozenset, \"Content '{}' is not of type 'frozenset'.\"\n".format(
                    content_name, content_name
                )
            )
            element_type = _get_sub_types_of_compositional_types(content_type)[0]
            check_str += indents + "assert all(\n"
            check_str += (
                indents
                + "    type(element) == {} for element in self.{}\n".format(
                    element_type, content_name
                )
            )
            check_str += (
                indents
                + "), \"Elements of the content '{}' are not of type '{}'.\"\n".format(
                    content_name, element_type
                )
            )
        elif content_type.startswith("Tuple["):
            # check the type
            check_str += (
                indents
                + "assert type(self.{}) == tuple, \"Content '{}' is not of type 'tuple'.\"\n".format(
                    content_name, content_name
                )
            )
            element_type = _get_sub_types_of_compositional_types(content_type)[0]
            check_str += indents + "assert all(\n"
            check_str += (
                indents
                + "    type(element) == {} for element in self.{}\n".format(
                    element_type, content_name
                )
            )
            check_str += (
                indents
                + "), \"Elements of the content '{}' are not of type '{}'.\"\n".format(
                    content_name, element_type
                )
            )
        elif content_type.startswith("Dict["):
            # check the type
            check_str += (
                indents
                + "assert type(self.{}) == dict, \"Content '{}' is not of type 'dict'.\"\n".format(
                    content_name, content_name
                )
            )
            element_type_1 = _get_sub_types_of_compositional_types(content_type)[0]
            element_type_2 = _get_sub_types_of_compositional_types(content_type)[1]
            # check the keys type then check the values type
            check_str += indents + "for key, value in self.{}.items():\n".format(
                content_name
            )
            check_str += indents + "    assert (\n"
            check_str += indents + "        type(key) == {}\n".format(element_type_1)
            check_str += (
                indents
                + "    ), \"Keys of '{}' dictionary are not of type '{}'.\"\n".format(
                    content_name, element_type_1
                )
            )

            check_str += indents + "    assert (\n"
            check_str += indents + "        type(value) == {}\n".format(element_type_2)
            check_str += (
                indents
                + "    ), \"Values of '{}' dictionary are not of type '{}'.\"\n".format(
                    content_name, element_type_2
                )
            )
        else:
            # check the type
            check_str += (
                indents
                + "assert type(self.{}) == {}, \"Content '{}' is not of type '{}'.\"\n".format(
                    content_name, content_type, content_name, content_type
                )
            )
        return check_str

    def _message_class_str(self) -> str:
        """
        Produce the content of the Message class.

        :return: the message.py file content
        """
        # Header
        cls_str = _copyright_header_str(self.protocol_specification.author) + "\n"

        # Module docstring
        cls_str += str.format(
            '"""This module contains {}\'s message definition."""\n\n'.format(
                self.protocol_specification.name
            )
        )

        # Imports
        cls_str += "from enum import Enum\n"
        cls_str += "{}\n\n".format(self._import_from_typing_str())
        cls_str += "from aea.configurations.base import ProtocolId\n"
        cls_str += "{}\n".format(MESSAGE_IMPORT)
        if self._import_models() == "":
            cls_str += self._import_models()
        else:
            cls_str += "\n{}\n".format(self._import_models())
        cls_str += "\nDEFAULT_BODY_SIZE = 4\n"

        # Class Header
        cls_str += str.format(
            "\n\nclass {}Message(Message):\n",
            self.protocol_specification_in_camel_case,
        )
        cls_str += str.format(
            '    """{}"""\n\n', self.protocol_specification.description
        )

        # Class attribute
        cls_str += '    protocol_id = ProtocolId("{}", "{}", "{}")\n\n'.format(
            self.protocol_specification.author,
            self.protocol_specification.name,
            self.protocol_specification.version,
        )

        # Performatives Enum
        cls_str += self._performatives_enum_str()

        # __init__
        cls_str += "    def __init__(\n"
        cls_str += "        self,\n"
        cls_str += "        dialogue_reference: Tuple[str, str],\n"
        cls_str += "        message_id: int,\n"
        cls_str += "        target: int,\n"
        cls_str += "        performative: Performative,\n"
        cls_str += "        **kwargs,\n"
        cls_str += "    ):\n"
        cls_str += '        """\n'
        cls_str += "        Initialise an instance of {}Message.\n\n".format(
            self.protocol_specification_in_camel_case
        )
        cls_str += "        :param message_id: the message id.\n"
        cls_str += "        :param dialogue_reference: the dialogue reference.\n"
        cls_str += "        :param target: the message target.\n"
        cls_str += "        :param performative: the message performative.\n"
        cls_str += '        """\n'
        cls_str += "        super().__init__(\n"
        cls_str += "            dialogue_reference=dialogue_reference,\n"
        cls_str += "            message_id=message_id,\n"
        cls_str += "            target=target,\n"
        cls_str += "            performative={}Message.Performative(performative),\n".format(
            self.protocol_specification_in_camel_case
        )
        cls_str += "            **kwargs,\n"
        cls_str += "        )\n"
        cls_str += "        self._performatives = {}\n".format(
            self._performatives_str()
        )
        cls_str += "        assert (\n"
        cls_str += "            self._is_consistent()\n"
        cls_str += "        ), \"This message is invalid according to the '{}' protocol.\"\n\n".format(
            self.protocol_specification.name
        )

        # Instance properties
        cls_str += "    @property\n"
        cls_str += "    def valid_performatives(self) -> Set[str]:\n"
        cls_str += '        """Get valid performatives."""\n'
        cls_str += "        return self._performatives\n\n"
        cls_str += "    @property\n"
        cls_str += "    def dialogue_reference(self) -> Tuple[str, str]:\n"
        cls_str += '        """Get the dialogue_reference of the message."""\n'
        cls_str += '        assert self.is_set("dialogue_reference"), "dialogue_reference is not set."\n'
        cls_str += (
            '        return cast(Tuple[str, str], self.get("dialogue_reference"))\n\n'
        )
        cls_str += "    @property\n"
        cls_str += "    def message_id(self) -> int:\n"
        cls_str += '        """Get the message_id of the message."""\n'
        cls_str += (
            '        assert self.is_set("message_id"), "message_id is not set."\n'
        )
        cls_str += '        return cast(int, self.get("message_id"))\n\n'
        cls_str += "    @property\n"
        cls_str += "    def performative(self) -> Performative:  # noqa: F821\n"
        cls_str += '        """Get the performative of the message."""\n'
        cls_str += (
            '        assert self.is_set("performative"), "performative is not set."\n'
        )
        cls_str += '        return cast({}Message.Performative, self.get("performative"))\n\n'.format(
            self.protocol_specification_in_camel_case
        )
        cls_str += "    @property\n"
        cls_str += "    def target(self) -> int:\n"
        cls_str += '        """Get the target of the message."""\n'
        cls_str += '        assert self.is_set("target"), "target is not set."\n'
        cls_str += '        return cast(int, self.get("target"))\n\n'
        for content_name in sorted(self._all_unique_contents.keys()):
            content_type = self._all_unique_contents[content_name]
            cls_str += "    @property\n"
            cls_str += "    def {}(self) -> {}:\n".format(content_name, content_type)
            cls_str += '        """Get the \'{}\' content from the message."""\n'.format(
                content_name
            )
            cls_str += '        assert self.is_set("{}"), "\'{}\' content is not set."\n'.format(
                content_name, content_name
            )
            cls_str += '        return cast({}, self.get("{}"))\n\n'.format(
                content_type, content_name
            )

        # check_consistency method
        cls_str += "    def _is_consistent(self) -> bool:\n"
        cls_str += str.format(
            '        """Check that the message follows the {} protocol."""\n',
            self.protocol_specification.name,
        )
        cls_str += "        try:\n"

        cls_str += "            assert (\n"
        cls_str += "                type(self.dialogue_reference) == tuple\n"
        cls_str += (
            "            ), \"dialogue_reference must be 'tuple' but it is not.\"\n"
        )
        cls_str += "            assert (\n"
        cls_str += "                type(self.dialogue_reference[0]) == str\n"
        cls_str += "            ), \"The first element of dialogue_reference must be 'str' but it is not.\"\n"
        cls_str += "            assert (\n"
        cls_str += "                type(self.dialogue_reference[1]) == str\n"
        cls_str += "            ), \"The second element of dialogue_reference must be 'str' but it is not.\"\n"
        cls_str += (
            '            assert type(self.message_id) == int, "message_id is not int"\n'
        )
        cls_str += (
            '            assert type(self.target) == int, "target is not int"\n\n'
        )

        cls_str += "            # Light Protocol Rule 2\n"
        cls_str += "            # Check correct performative\n"
        cls_str += "            assert (\n"
        cls_str += "                type(self.performative) == {}Message.Performative\n".format(
            self.protocol_specification_in_camel_case
        )
        cls_str += "            ), \"'{}' is not in the list of valid performatives: {}\".format(\n"
        cls_str += "                self.performative, self.valid_performatives\n"
        cls_str += "            )\n\n"
        cls_str += "            # Check correct contents\n"
        cls_str += (
            "            actual_nb_of_contents = len(self.body) - DEFAULT_BODY_SIZE\n"
        )
        cls_str += "            expected_nb_of_contents = 0\n"
        counter = 1
        for performative, contents in self._speech_acts.items():
            if counter == 1:
                cls_str += "            if self.performative == {}Message.Performative.{}:\n".format(
                    self.protocol_specification_in_camel_case, performative.upper(),
                )
            else:
                cls_str += "            elif self.performative == {}Message.Performative.{}:\n".format(
                    self.protocol_specification_in_camel_case, performative.upper(),
                )
            cls_str += "                expected_nb_of_contents = {}\n".format(
                len(contents)
            )
            if len(contents) == 0:
                continue
            for content_name, content_type in contents.items():
                cls_str += self._check_content_type_str(4, content_name, content_type)
            counter += 1
        cls_str += "\n            # Check correct content count\n"
        cls_str += "            assert (\n"
        cls_str += "                expected_nb_of_contents == actual_nb_of_contents\n"
        cls_str += '            ), "Incorrect number of contents. Expected {} contents. Found {}".format(\n'
        cls_str += "                expected_nb_of_contents, actual_nb_of_contents\n"
        cls_str += "            )\n\n"

        cls_str += "            # Light Protocol Rule 3\n"
        cls_str += "            if self.message_id == 1:\n"
        cls_str += "                assert (\n"
        cls_str += "                    self.target == 0\n"
        cls_str += '                ), "Expected target to be 0 when message_id is 1. Found {}.".format(\n'
        cls_str += "                    self.target\n"
        cls_str += "                )\n"
        cls_str += "            else:\n"
        cls_str += "                assert (\n"
        cls_str += "                    0 < self.target < self.message_id\n"
        cls_str += '                ), "Expected target to be between 1 to (message_id -1) inclusive. Found {}".format(\n'
        cls_str += "                    self.target\n"
        cls_str += "                )\n"
        cls_str += "        except (AssertionError, ValueError, KeyError) as e:\n"
        cls_str += "            print(str(e))\n"
        cls_str += "            return False\n\n"
        cls_str += "        return True\n"

        return cls_str

    def _encoding_message_content_from_python_to_protobuf(
        self, content_name: str, content_type: str, no_indents: int
    ) -> str:
        """
        Produce the encoding of message contents for the serialisation class.

        :param content_name: the name of the content to be encoded
        :param content_type: the type of the content to be encoded
        :param no_indents: the number of indents based on the previous sections of the code
        :return: the encoding string
        """
        encoding_str = ""
        indents = _get_indent_str(no_indents)
        if content_type in PYTHON_TYPE_TO_PROTO_TYPE.keys():
            encoding_str += indents + "{} = msg.{}\n".format(content_name, content_name)
            encoding_str += indents + "performative.{} = {}\n".format(
                content_name, content_name
            )
        elif content_type.startswith("FrozenSet") or content_type.startswith("Tuple"):
            encoding_str += indents + "{} = msg.{}\n".format(content_name, content_name)
            encoding_str += indents + "performative.{}.extend({})\n".format(
                content_name, content_name
            )
        elif content_type.startswith("Dict"):
            encoding_str += indents + "{} = msg.{}\n".format(content_name, content_name)
            encoding_str += indents + "performative.{}.update({})\n".format(
                content_name, content_name
            )
        elif content_type.startswith("Union"):
            sub_types = _get_sub_types_of_compositional_types(content_type)
            for sub_type in sub_types:
                sub_type_name_in_protobuf = _union_sub_type_to_protobuf_variable_name(
                    content_name, sub_type
                )
                encoding_str += indents + 'if msg.is_set("{}"):\n'.format(
                    sub_type_name_in_protobuf
                )
                encoding_str += self._encoding_message_content_from_python_to_protobuf(
                    sub_type_name_in_protobuf, sub_type, no_indents + 1
                )
        elif content_type.startswith("Optional"):
            sub_type = _get_sub_types_of_compositional_types(content_type)[0]
            if not sub_type.startswith("Union"):
                encoding_str += indents + 'if msg.is_set("{}"):\n'.format(content_name)
                no_indents += 1
            encoding_str += self._encoding_message_content_from_python_to_protobuf(
                content_name, sub_type, no_indents
            )
        else:
            encoding_str += indents + "{} = msg.{}\n".format(content_name, content_name)
            encoding_str += indents + "performative.{} = {}\n".format(
                content_name, content_name
            )
        return encoding_str

    def _decoding_message_content_from_protobuf_to_python(
        self,
        performative: str,
        content_name: str,
        content_type: str,
        no_indents: int,
        variable_name_in_protobuf: Optional[str] = "",
    ) -> str:
        """
        Produce the decoding of message contents for the serialisation class.

        :param performative: the performative to which the content belongs
        :param content_name: the name of the content to be decoded
        :param content_type: the type of the content to be decoded
        :param no_indents: the number of indents based on the previous sections of the code
        :return: the decoding string
        """
        decoding_str = ""
        indents = _get_indent_str(no_indents)
        variable_name = (
            content_name
            if variable_name_in_protobuf == ""
            else variable_name_in_protobuf
        )
        if content_type in PYTHON_TYPE_TO_PROTO_TYPE.keys():
            decoding_str += indents + "{} = {}_pb.{}.{}\n".format(
                content_name,
                self.protocol_specification.name,
                performative,
                variable_name,
            )
            decoding_str += indents + 'performative_content["{}"] = {}\n'.format(
                content_name, content_name
            )
<<<<<<< HEAD
        elif content_type.startswith("FrozenSet") or content_type.startswith("Tuple"):
=======
        elif content_type.startswith("FrozenSet"):
            # if not self._includes_custom_type(content_type):
>>>>>>> 7bfe2009
            decoding_str += indents + "{} = {}_pb.{}.{}\n".format(
                content_name,
                self.protocol_specification.name,
                performative,
                content_name,
            )
            decoding_str += indents + "{}_frozenset = frozenset({})\n".format(
                content_name, content_name
            )
            decoding_str += (
                indents
                + 'performative_content["{}"] = {}_frozenset\n'.format(
                    content_name, content_name
                )
            )
        # else:
        #     decoding_str += (
        #         indents
        #         + "raise NotImplementedError(\"The decoding of content '{}' of type '{}' is missing.\")\n".format(
        #             content_name, content_type
        #         )
        #     )
        elif content_type.startswith("Tuple"):
            # if not self._includes_custom_type(content_type):
            decoding_str += indents + "{} = {}_pb.{}.{}\n".format(
                content_name,
                self.protocol_specification.name,
                performative,
                content_name,
            )
            decoding_str += indents + "{}_tuple = tuple({})\n".format(
                content_name, content_name
            )
            decoding_str += indents + 'performative_content["{}"] = {}_tuple\n'.format(
                content_name, content_name
            )
        elif content_type.startswith("Dict"):
            decoding_str += indents + "{} = {}_pb.{}.{}\n".format(
                content_name,
                self.protocol_specification.name,
                performative,
                content_name,
            )
            decoding_str += indents + "{}_dict = dict({})\n".format(
                content_name, content_name
            )
            decoding_str += indents + 'performative_content["{}"] = {}_dict\n'.format(
                content_name, content_name
            )
        elif content_type.startswith("Union"):
            sub_types = _get_sub_types_of_compositional_types(content_type)
            for sub_type in sub_types:
                sub_type_name_in_protobuf = _union_sub_type_to_protobuf_variable_name(
                    content_name, sub_type
                )
                decoding_str += indents + 'if {}_pb.{}.HasField("{}"):\n'.format(
                    self.protocol_specification.name,
                    performative,
                    sub_type_name_in_protobuf,
                )
                decoding_str += self._decoding_message_content_from_protobuf_to_python(
                    performative=performative,
                    content_name=content_name,
                    content_type=sub_type,
                    no_indents=no_indents + 1,
                    variable_name_in_protobuf=sub_type_name_in_protobuf,
                )
        elif content_type.startswith("Optional"):
            sub_type = _get_sub_types_of_compositional_types(content_type)[0]
            if not sub_type.startswith("Union"):
                decoding_str += indents + 'if {}_pb.{}.HasField("{}"):\n'.format(
                    self.protocol_specification.name, performative, content_name
                )
                no_indents += 1
            decoding_str += self._decoding_message_content_from_protobuf_to_python(
                performative, content_name, sub_type, no_indents
            )
        else:
            decoding_str += indents + "{} = {}_pb.{}.{}\n".format(
                content_name,
                self.protocol_specification.name,
                performative,
                variable_name,
            )
            decoding_str += indents + 'performative_content["{}"] = {}\n'.format(
                content_name, content_name
            )
        return decoding_str

    def _includes_custom_type(self, content_type: str) -> bool:
        """
        Evaluate whether a content type is a custom type or has a custom type as a sub-type.

        :return: Boolean result
        """
        if content_type.startswith("Optional"):
            sub_type = _get_sub_types_of_compositional_types(content_type)[0]
            result = self._includes_custom_type(sub_type)
        elif content_type.startswith("Union"):
            sub_types = _get_sub_types_of_compositional_types(content_type)
            result = False
            for sub_type in sub_types:
                if self._includes_custom_type(sub_type):
                    result = True
                    break
        elif content_type.startswith("Dict"):
            sub_type_1 = _get_sub_types_of_compositional_types(content_type)[0]
            sub_type_2 = _get_sub_types_of_compositional_types(content_type)[1]
            result = self._includes_custom_type(
                sub_type_1
            ) or self._includes_custom_type(sub_type_2)
        elif content_type.startswith("FrozenSet") or content_type.startswith("Tuple"):
            sub_type = _get_sub_types_of_compositional_types(content_type)[0]
            result = self._includes_custom_type(sub_type)
        elif content_type in PYTHON_TYPE_TO_PROTO_TYPE.keys():
            result = False
        else:
            result = True
        return result

    def _serialization_class_str(self) -> str:
        """
        Produce the content of the Serialization class.

        :return: the serialization.py file content
        """
        # Header
        cls_str = _copyright_header_str(self.protocol_specification.author) + "\n"

        # Module docstring
        cls_str += '"""Serialization module for {} protocol."""\n\n'.format(
            self.protocol_specification.name
        )

        # Imports
        cls_str += "from typing import cast\n\n"
        cls_str += MESSAGE_IMPORT + "\n"
        cls_str += SERIALIZER_IMPORT + "\n\n"
        cls_str += str.format(
            "from {}.{}.{}.{} import (\n    {}_pb2,\n)\n",
            PATH_TO_PACKAGES,
            self.protocol_specification.author,
            "protocols",
            self.protocol_specification.name,
            self.protocol_specification.name,
        )
        cls_str += str.format(
            "from {}.{}.{}.{}.message import (\n    {}Message,\n)\n",
            PATH_TO_PACKAGES,
            self.protocol_specification.author,
            "protocols",
            self.protocol_specification.name,
            self.protocol_specification_in_camel_case,
        )

        # Class Header
        cls_str += "\n\nclass {}Serializer(Serializer):\n".format(
            self.protocol_specification_in_camel_case,
        )
        cls_str += str.format(
            '    """Serialization for the \'{}\' protocol."""\n\n',
            self.protocol_specification.name,
        )

        # encoder
        cls_str += str.format("    def encode(self, msg: Message) -> bytes:\n")
        cls_str += '        """\n'
        cls_str += "        Encode a '{}' message into bytes.\n\n".format(
            self.protocol_specification_in_camel_case,
        )
        cls_str += "        :param msg: the message object.\n"
        cls_str += "        :return: the bytes.\n"
        cls_str += '        """\n'
        cls_str += "        msg = cast({}Message, msg)\n".format(
            self.protocol_specification_in_camel_case
        )
        cls_str += "        {}_msg = {}_pb2.{}Message()\n".format(
            self.protocol_specification.name,
            self.protocol_specification.name,
            self.protocol_specification_in_camel_case,
        )
        cls_str += "        {}_msg.message_id = msg.message_id\n".format(
            self.protocol_specification.name
        )
        cls_str += "        dialogue_reference = msg.dialogue_reference\n"
        cls_str += "        {}_msg.dialogue_starter_reference = dialogue_reference[0]\n".format(
            self.protocol_specification.name
        )
        cls_str += "        {}_msg.dialogue_responder_reference = dialogue_reference[1]\n".format(
            self.protocol_specification.name
        )
        cls_str += "        {}_msg.target = msg.target\n\n".format(
            self.protocol_specification.name
        )
        cls_str += "        performative_id = msg.performative\n"
        indents = _get_indent_str(3)
        counter = 1
        for performative, contents in self._speech_acts.items():
            if counter == 1:
                cls_str += "        if performative_id == {}Message.Performative.{}:\n".format(
                    self.protocol_specification_in_camel_case, performative.upper()
                )
            else:
                cls_str += "        elif performative_id == {}Message.Performative.{}:\n".format(
                    self.protocol_specification_in_camel_case, performative.upper()
                )
            cls_str += "            performative = {}_pb2.{}Message.{}()  # type: ignore\n".format(
                self.protocol_specification.name,
                self.protocol_specification_in_camel_case,
                performative.title(),
            )
            for content_name, content_type in contents.items():
                cls_str += self._encoding_message_content_from_python_to_protobuf(
                    content_name, content_type, 3
                )
            cls_str += indents + "{}_msg.{}.CopyFrom(performative)\n".format(
                self.protocol_specification.name, performative
            )

            counter += 1
        indents = _get_indent_str(2)
        cls_str += indents + "else:\n"
        indents = _get_indent_str(3)
        cls_str += (
            indents
            + 'raise ValueError("Performative not valid: {}".format(performative_id))\n\n'
        )

        cls_str += "        {}_bytes = {}_msg.SerializeToString()\n".format(
            self.protocol_specification.name, self.protocol_specification.name
        )
        cls_str += "        return {}_bytes\n\n".format(
            self.protocol_specification.name
        )

        # decoder
        cls_str += str.format("    def decode(self, obj: bytes) -> Message:\n")
        cls_str += '        """\n'
        cls_str += "        Decode bytes into a '{}' message.\n\n".format(
            self.protocol_specification_in_camel_case,
        )
        cls_str += "        :param obj: the bytes object.\n"
        cls_str += "        :return: the '{}' message.\n".format(
            self.protocol_specification_in_camel_case
        )
        cls_str += '        """\n'
        cls_str += "        {}_pb = {}_pb2.{}Message()\n".format(
            self.protocol_specification.name,
            self.protocol_specification.name,
            self.protocol_specification_in_camel_case,
        )
        cls_str += "        {}_pb.ParseFromString(obj)\n".format(
            self.protocol_specification.name
        )
        cls_str += "        message_id = {}_pb.message_id\n".format(
            self.protocol_specification.name
        )
        cls_str += "        dialogue_reference = (\n"
        cls_str += "            {}_pb.dialogue_starter_reference,\n".format(
            self.protocol_specification.name
        )
        cls_str += "            {}_pb.dialogue_responder_reference,\n".format(
            self.protocol_specification.name
        )
        cls_str += "        )\n"
        cls_str += "        target = {}_pb.target\n\n".format(
            self.protocol_specification.name
        )
        cls_str += '        performative = {}_pb.WhichOneof("performative")\n'.format(
            self.protocol_specification.name
        )
        cls_str += "        performative_id = {}Message.Performative(str(performative))\n".format(
            self.protocol_specification_in_camel_case
        )
        cls_str += "        performative_content = dict()\n"
        counter = 1
        for performative, contents in self._speech_acts.items():
            if counter == 1:
                cls_str += "        if performative_id == {}Message.Performative.{}:\n".format(
                    self.protocol_specification_in_camel_case, performative.upper()
                )
            else:
                cls_str += "        elif performative_id == {}Message.Performative.{}:\n".format(
                    self.protocol_specification_in_camel_case, performative.upper()
                )
            if len(contents.keys()) == 0:
                indents = _get_indent_str(3)
                cls_str += indents + "pass\n"
            else:
                for content_name, content_type in contents.items():
                    cls_str += self._decoding_message_content_from_protobuf_to_python(
                        performative, content_name, content_type, 3
                    )
            counter += 1
        indents = _get_indent_str(2)
        cls_str += indents + "else:\n"
        indents = _get_indent_str(3)
        cls_str += (
            indents
            + 'raise ValueError("Performative not valid: {}.".format(performative_id))\n\n'
        )

        cls_str += str.format(
            "        return {}Message(\n", self.protocol_specification_in_camel_case,
        )
        cls_str += "            message_id=message_id,\n"
        cls_str += "            dialogue_reference=dialogue_reference,\n"
        cls_str += "            target=target,\n"
        cls_str += "            performative=performative,\n"
        cls_str += "            **performative_content\n"
        cls_str += "        )\n"

        return cls_str

    def _content_to_proto_field_str(
        self, content_name: str, content_type: str, tag_no: int, no_of_indents: int
    ) -> str:
        """
        Convert a message content to its representation in a protocol buffer schema.

        :param content_name: the name of the content
        :param content_type: the type of the content
        :param content_type: the tag number
        :param no_of_indents: the number of indents based on the previous sections of the code
        :return: the content in protocol buffer schema
        """
        indents = _get_indent_str(no_of_indents)
        entry = ""

        if content_type in PYTHON_TYPE_TO_PROTO_TYPE.keys():
            # content_type content_name = tag;
            proto_type = _python_pt_or_ct_type_to_proto_type(content_type)
            entry = indents + "{} {} = {};\n".format(proto_type, content_name, tag_no)
        elif content_type.startswith("FrozenSet") or content_type.startswith("Tuple"):
            # repeated element_type content_name = tag;
            element_type = _get_sub_types_of_compositional_types(content_type)[0]
            proto_type = _python_pt_or_ct_type_to_proto_type(element_type)
            entry = indents + "repeated {} {} = {};\n".format(
                proto_type, content_name, tag_no
            )
        elif content_type.startswith("Dict"):
            # map<key_type, value_type> content_name = tag;
            key_type = _get_sub_types_of_compositional_types(content_type)[0]
            value_type = _get_sub_types_of_compositional_types(content_type)[1]
            proto_key_type = _python_pt_or_ct_type_to_proto_type(key_type)
            proto_value_type = _python_pt_or_ct_type_to_proto_type(value_type)
            entry = indents + "map<{}, {}> {} = {};\n".format(
                proto_key_type, proto_value_type, content_name, tag_no
            )
        elif content_type.startswith("Union"):
            sub_type_name_counter = 1
            sub_types = _get_sub_types_of_compositional_types(content_type)
            for sub_type in sub_types:
                sub_type_name = _union_sub_type_to_protobuf_variable_name(
                    content_name, sub_type
                )
                entry += "{}".format(
                    self._content_to_proto_field_str(
                        sub_type_name, sub_type, tag_no, no_of_indents
                    )
                )
                tag_no += 1
                sub_type_name_counter += 1
            # entry = entry[:-1]
        elif content_type.startswith("Optional"):
            sub_type = _get_sub_types_of_compositional_types(content_type)[0]
            entry = self._content_to_proto_field_str(
                content_name, sub_type, tag_no, no_of_indents
            )
        else:  # it is a CT
            proto_type = _python_pt_or_ct_type_to_proto_type(content_type)
            entry = indents + "{} {} = {};\n".format(proto_type, content_name, tag_no)
        return entry

    def _protocol_buffer_schema_str(self) -> str:
        """
        Produce the content of the Protocol Buffers schema.

        :return: the protocol buffers schema content
        """
        indents = _get_indent_str(0)

        # heading
        proto_buff_schema_str = ""
        proto_buff_schema_str += indents + 'syntax = "proto3";\n\n'
        proto_buff_schema_str += indents + "package fetch.aea.{};\n\n".format(
            self.protocol_specification_in_camel_case
        )
        proto_buff_schema_str += indents + "message {}Message{{\n\n".format(
            self.protocol_specification_in_camel_case
        )

        # custom types
        indents = _get_indent_str(1)
        if (len(self._all_custom_types) != 0) and (
            self.protocol_specification.protobuf_snippets is not None
        ):
            proto_buff_schema_str += indents + "// Custom Types\n"
            for custom_type in self._all_custom_types:
                proto_buff_schema_str += indents + "message {}{{\n".format(custom_type)
                indents = _get_indent_str(2)

                # formatting and adding the custom type protobuf entry
                specification_custom_type = "ct:" + custom_type
                proto_part = self.protocol_specification.protobuf_snippets[
                    specification_custom_type
                ]
                number_of_new_lines = proto_part.count("\n")
                if number_of_new_lines != 0:
                    formatted_proto_part = proto_part.replace(
                        "\n", "\n" + indents, number_of_new_lines - 1
                    )
                else:
                    formatted_proto_part = proto_part
                proto_buff_schema_str += indents + formatted_proto_part

                indents = _get_indent_str(1)
                proto_buff_schema_str += indents + "}\n\n"
            proto_buff_schema_str += "\n"

        # performatives
        proto_buff_schema_str += indents + "// Performatives and contents\n"
        for performative, contents in self._speech_acts.items():
            proto_buff_schema_str += indents + "message {}{{".format(
                performative.title()
            )
            tag_no = 1
            if len(contents.keys()) == 0:
                proto_buff_schema_str += "}\n\n"
            else:
                proto_buff_schema_str += "\n"
                for content_name, content_type in contents.items():
                    proto_buff_schema_str += self._content_to_proto_field_str(
                        content_name, content_type, tag_no, 2
                    )
                    tag_no += 1
                proto_buff_schema_str += indents + "}\n\n"
        proto_buff_schema_str += "\n"

        # meta-data
        proto_buff_schema_str += indents + "// Standard {}Message fields\n".format(
            self.protocol_specification_in_camel_case
        )
        proto_buff_schema_str += indents + "int32 message_id = 1;\n"
        proto_buff_schema_str += indents + "string dialogue_starter_reference = 2;\n"
        proto_buff_schema_str += indents + "string dialogue_responder_reference = 3;\n"
        proto_buff_schema_str += indents + "int32 target = 4;\n"
        proto_buff_schema_str += indents + "oneof performative{\n"
        indents = _get_indent_str(2)
        tag_no = 5
        for performative in self._all_performatives:
            proto_buff_schema_str += indents + "{} {} = {};\n".format(
                performative.title(), performative, tag_no
            )
            tag_no += 1
        indents = _get_indent_str(1)
        proto_buff_schema_str += indents + "}\n"

        indents = _get_indent_str(0)
        proto_buff_schema_str += indents + "}\n"
        return proto_buff_schema_str

    def _protocol_yaml_str(self) -> str:
        """
        Produce the content of the protocol.yaml file.

        :return: the protocol.yaml content
        """
        protocol_yaml_str = "name: {}\n".format(self.protocol_specification.name)
        protocol_yaml_str += "author: {}\n".format(self.protocol_specification.author)
        protocol_yaml_str += "version: {}\n".format(self.protocol_specification.version)
        protocol_yaml_str += "license: {}\n".format(self.protocol_specification.license)
        protocol_yaml_str += "fingerprint: ''\n"
        protocol_yaml_str += "dependencies: \n"
        protocol_yaml_str += "    protobuf: {} \n"
        protocol_yaml_str += "description: {}\n".format(
            self.protocol_specification.description
        )

        return protocol_yaml_str

    def _init_str(self) -> str:
        """
        Produce the content of the __init__.py file.

        :return: the __init__.py content
        """
        init_str = _copyright_header_str(self.protocol_specification.author)
        init_str += "\n"
        init_str += '"""This module contains the support resources for the {} protocol."""\n'.format(
            self.protocol_specification.name
        )

        return init_str

    def _generate_file(self, file_name: str, file_content: str) -> None:
        """
        Create a protocol file.

        :return: None
        """
        pathname = path.join(self.output_folder_path, file_name)

        with open(pathname, "w") as file:
            file.write(file_content)

    def generate(self) -> None:
        """
        Create the protocol package with Message, Serialization, __init__, protocol.yaml files.

        :return: None
        """
        # Create the output folder
        output_folder = Path(self.output_folder_path)
        if not output_folder.exists():
            os.mkdir(output_folder)

        # Generate the protocol files
        self._generate_file(INIT_FILE_NAME, self._init_str())
        self._generate_file(PROTOCOL_YAML_FILE_NAME, self._protocol_yaml_str())
        self._generate_file(MESSAGEPY_FILE_NAME, self._message_class_str())
        if len(self._all_custom_types) > 0:
            self._generate_file(MODELSPY_FILE_NAME, self._models_module_str())
        self._generate_file(SERIALIZATIONPY_FILE_NAME, self._serialization_class_str())
        self._generate_file(
            "{}.proto".format(self.protocol_specification.name),
            self._protocol_buffer_schema_str(),
        )

        # Warn if specification has custom types
        if len(self._all_custom_types) != 0:
            incomplete_generation_warning_msg = "The generated protocol is incomplete, because the protocol specification contains the following custom types: {}\n".format(
                self._all_custom_types
            )
            incomplete_generation_warning_msg += "Update the generated 'models.py' file with the implementations of these custom types."
            print(incomplete_generation_warning_msg)

        # Compile protobuf schema
        cmd = "protoc --python_out=. protocols/{}/{}.proto".format(
            self.protocol_specification.name, self.protocol_specification.name,
        )
        os.system(cmd)  # nosec<|MERGE_RESOLUTION|>--- conflicted
+++ resolved
@@ -1074,12 +1074,8 @@
             decoding_str += indents + 'performative_content["{}"] = {}\n'.format(
                 content_name, content_name
             )
-<<<<<<< HEAD
-        elif content_type.startswith("FrozenSet") or content_type.startswith("Tuple"):
-=======
         elif content_type.startswith("FrozenSet"):
             # if not self._includes_custom_type(content_type):
->>>>>>> 7bfe2009
             decoding_str += indents + "{} = {}_pb.{}.{}\n".format(
                 content_name,
                 self.protocol_specification.name,
@@ -1116,6 +1112,13 @@
             decoding_str += indents + 'performative_content["{}"] = {}_tuple\n'.format(
                 content_name, content_name
             )
+        # else:
+        #     decoding_str += (
+        #         indents
+        #         + "raise NotImplementedError(\"The decoding of content '{}' of type '{}' is missing.\")\n".format(
+        #             content_name, content_type
+        #         )
+        #     )
         elif content_type.startswith("Dict"):
             decoding_str += indents + "{} = {}_pb.{}.{}\n".format(
                 content_name,
