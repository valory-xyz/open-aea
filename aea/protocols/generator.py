--- conflicted
+++ resolved
@@ -1190,9 +1190,4 @@
         cmd = "protoc --python_out=. protocols/{}/{}.proto".format(
             self.protocol_specification.name, self.protocol_specification_in_camel_case
         )
-<<<<<<< HEAD
-        os.system(cmd)
-=======
-        print("executing command:\n{}".format(cmd))
-        os.system(cmd)  # nosec
->>>>>>> 7530f8b4
+        os.system(cmd)  # nosec