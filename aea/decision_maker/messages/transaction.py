# -*- coding: utf-8 -*-

# ------------------------------------------------------------------------------
#
#   Copyright 2018-2019 Fetch.AI Limited
#
#   Licensed under the Apache License, Version 2.0 (the "License");
#   you may not use this file except in compliance with the License.
#   You may obtain a copy of the License at
#
#       http://www.apache.org/licenses/LICENSE-2.0
#
#   Unless required by applicable law or agreed to in writing, software
#   distributed under the License is distributed on an "AS IS" BASIS,
#   WITHOUT WARRANTIES OR CONDITIONS OF ANY KIND, either express or implied.
#   See the License for the specific language governing permissions and
#   limitations under the License.
#
# ------------------------------------------------------------------------------

"""The transaction message module."""

from enum import Enum
from typing import Any, Dict, List, Optional, cast

from aea.crypto.ledger_apis import SUPPORTED_LEDGER_APIS
<<<<<<< HEAD
from aea.decision_maker.messages.base import InternalMessage
from aea.configurations.base import Address
=======
from aea.mail.base import Address
from aea.protocols.base import Message
>>>>>>> 708ba4df

TransactionId = str
OFF_CHAIN = 'off_chain'
SUPPORTED_LEDGER_IDS = SUPPORTED_LEDGER_APIS + [OFF_CHAIN]


class TransactionMessage(InternalMessage):
    """The transaction message class."""

    class Performative(Enum):
        """Transaction performative."""

        PROPOSE = "propose"
        SIGN = "sign"
        ACCEPT = "accept"
        REJECT = "reject"

    def __init__(self, performative: Performative,
                 skill_ids: List[str],
                 transaction_id: TransactionId,
                 sender: Address,
                 counterparty: Address,
                 is_sender_buyer: bool,
                 currency_pbk: str,
                 amount: int,
                 sender_tx_fee: int,
                 counterparty_tx_fee: int,
                 ledger_id: str,
                 info: Dict[str, Any],
                 quantities_by_good_pbk: Dict[str, int],
                 **kwargs):
        """
        Instantiate transaction message.

        :param performative: the performative
        :param skill_ids: the skills to receive the transaction message response
        :param transaction_id: the id of the transaction.
        :param sender: the sender of the transaction.
        :param counterparty: the counterparty of the transaction.
        :param is_sender_buyer: whether the transaction is sent by a buyer.
        :param currency_pbk: the currency of the transaction.
        :param sender_tx_fee: the part of the tx fee paid by the sender
        :param counterparty_tx_fee: the part of the tx fee paid by the counterparty
        :param amount: the amount of money involved.
        :param ledger_id: the ledger id
        :param info: a dictionary for arbitrary information
        :param quantities_by_good_pbk: a map from good pbk to the quantity of that good involved in the transaction.
        """
        super().__init__(performative=performative,
                         skill_ids=skill_ids,
                         transaction_id=transaction_id,
                         sender=sender,
                         counterparty=counterparty,
                         is_sender_buyer=is_sender_buyer,
                         currency_pbk=currency_pbk,
                         sender_tx_fee=sender_tx_fee,
                         counterparty_tx_fee=counterparty_tx_fee,
                         amount=amount,
                         ledger_id=ledger_id,
                         info=info,
                         quantities_by_good_pbk=quantities_by_good_pbk,
                         **kwargs)
        assert self.check_consistency(), "Transaction message initialization inconsistent."

    @property
    def performative(self) -> Performative:  # noqa: F821
        """Get the performative of the message."""
        assert self.is_set("performative"), "Performative is not set."
        return TransactionMessage.Performative(self.get('performative'))

    @property
    def skill_ids(self) -> List[str]:
        """Get the list of skill_id from the message."""
        assert self.is_set("skill_ids"), "Skill_ids is not set."
        return cast(List[str], self.get("skill_ids"))

    @property
    def transaction_id(self) -> str:
        """Get the transaction_id from the message."""
        assert self.is_set("transaction_id"), "Transaction_id is not set."
        return cast(str, self.get("transaction_id"))

    @property
    def sender(self) -> Address:
        """Get the address of the sender."""
        assert self.is_set("sender"), "Sender is not set."
        return cast(Address, self.get("sender"))

    @property
    def counterparty(self) -> Address:
        """Get the counterparty of the message."""
        assert self.is_set("counterparty"), "Counterparty is not set."
        return cast(Address, self.get("counterparty"))

    @property
    def is_sender_buyer(self) -> bool:
        """Get if the sender is buyer."""
        assert self.is_set("is_sender_buyer"), "Is_sender_buyer is not set."
        return cast(bool, self.get("is_sender_buyer"))

    @property
    def currency_pbk(self) -> str:
        """Get the currency pbk."""
        assert self.is_set("currency_pbk"), "Currency_pbk is not set."
        return cast(str, self.get("currency_pbk"))

    @property
    def amount(self) -> int:
        """Get the amount from the message."""
        assert self.is_set("amount"), "Amount is not set."
        return cast(int, self.get("amount"))

    @property
    def sender_tx_fee(self) -> int:
        """Get the fee for the sender from the messgae."""
        assert self.is_set("sender_tx_fee"), "Sender_tx_fee is not set."
        return cast(int, self.get("sender_tx_fee"))

    @property
    def counterparty_tx_fee(self) -> int:
        """Get the fee for the counterparty from the messgae."""
        assert self.is_set("counterparty_tx_fee"), "counterparty_tx_fee is not set."
        return cast(int, self.get("counterparty_tx_fee"))

    @property
    def ledger_id(self) -> str:
        """Get the ledger_id."""
        assert self.is_set("ledger_id"), "Ledger_id is not set."
        return cast(str, self.get("ledger_id"))

    @property
    def info(self) -> Dict[str, Any]:
        """Get the infos from the message."""
        assert self.is_set("info"), "Info is not set."
        return cast(Dict[str, Any], self.get("info"))

    @property
    def quantities_by_good_pbk(self) -> Dict[str, int]:
        """Get he quantities by good public keys."""
        assert self.is_set("quantities_by_good_pbk"), "quantities_by_good_pbk is not set."
        return cast(Dict[str, int], self.get("quantities_by_good_pbk"))

    @property
    def transaction_digest(self) -> Optional[str]:
        """Get the transaction digest."""
        assert self.is_set("transaction_digest"), "Transaction digest is not set."
        return cast(Optional[str], self.get("transaction_digest"))

    def check_consistency(self) -> bool:
        """
        Check that the data is consistent.

        :return: bool
        """
        try:
            assert isinstance(self.performative, TransactionMessage.Performative), "Performative is not of correct type."
            assert isinstance(self.skill_ids, list), "Skill_ids must be of type list."
            assert isinstance(self.transaction_id, str), "Transaction_id must of type str."
            assert isinstance(self.sender, Address), "Sender must be of type address."
            assert isinstance(self.counterparty, Address), "Counterparty must be of type address"
            assert self.sender != self.counterparty, "Sender must be different of counterparty."
            assert isinstance(self.is_sender_buyer, bool), "Is_sender_buyer must be of type bool."
            assert isinstance(self.currency_pbk, str), "Currency_pbk must be of type str."
            assert isinstance(self.amount, int), "Amount must be of type int"
            assert self.amount >= 0, "Amount must be more than zero."
            assert isinstance(self.sender_tx_fee, int), "Sender_tx_fee must be of type int."
            assert self.sender_tx_fee >= 0, "Sender transaction fee must be greater or equal to zero."
            assert isinstance(self.counterparty_tx_fee, int), "Counter_tx_fee must be of type int."
            assert self.counterparty_tx_fee >= 0, "Counterparty transaction fee must be greater or equal to zero."
            assert isinstance(self.ledger_id, str) and self.ledger_id in SUPPORTED_LEDGER_IDS, "Ledger_id must be str and " \
                                                                                               "must in the supported ledger ids."

            if self.performative == self.Performative.PROPOSE or self.performative == self.Performative.SIGN:
                assert isinstance(self.info, dict)
                for key, value in self.info.items():
                    assert isinstance(key, str)
                assert type(self.quantities_by_good_pbk) == dict
                for key, value in self.quantities_by_good_pbk.items():
                    assert isinstance(key, str)
                    assert isinstance(value, int)
                assert len(self.quantities_by_good_pbk.keys()) == len(set(self.quantities_by_good_pbk.keys()))
                assert all(quantity >= 0 for quantity in self.quantities_by_good_pbk.values())
                assert len(self.body) == 13
            elif self.performative == self.Performative.ACCEPT or self.performative == self.Performative.REJECT:
                assert self.transaction_digest is None or isinstance(self.transaction_digest, str)
                assert len(self.body) == 14
            else:
                raise ValueError("Performative not recognized.")

        except (AssertionError, KeyError):
            return False
        return True

    @classmethod
    def respond_with(cls, other: 'TransactionMessage', performative: Performative, transaction_digest: Optional[str] = None) -> 'TransactionMessage':
        """
        Create response message.

        :param other: TransactionMessage
        :param performative: the performative
        :param transaction_digest: the transaction digest
        :return: a transaction message object
        """
        tx_msg = TransactionMessage(performative=performative,
                                    skill_ids=other.skill_ids,
                                    transaction_id=other.transaction_id,
                                    sender=other.sender,
                                    counterparty=other.counterparty,
                                    is_sender_buyer=other.is_sender_buyer,
                                    currency_pbk=other.currency_pbk,
                                    sender_tx_fee=other.sender_tx_fee,
                                    counterparty_tx_fee=other.counterparty_tx_fee,
                                    amount=other.amount,
                                    ledger_id=other.ledger_id,
                                    info=other.info,
                                    quantities_by_good_pbk=other.quantities_by_good_pbk,
                                    transaction_digest=transaction_digest)
        return tx_msg<|MERGE_RESOLUTION|>--- conflicted
+++ resolved
@@ -24,13 +24,9 @@
 from typing import Any, Dict, List, Optional, cast
 
 from aea.crypto.ledger_apis import SUPPORTED_LEDGER_APIS
-<<<<<<< HEAD
 from aea.decision_maker.messages.base import InternalMessage
-from aea.configurations.base import Address
-=======
 from aea.mail.base import Address
-from aea.protocols.base import Message
->>>>>>> 708ba4df
+
 
 TransactionId = str
 OFF_CHAIN = 'off_chain'
