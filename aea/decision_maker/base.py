# -*- coding: utf-8 -*-
# ------------------------------------------------------------------------------
#
#   Copyright 2018-2019 Fetch.AI Limited
#
#   Licensed under the Apache License, Version 2.0 (the "License");
#   you may not use this file except in compliance with the License.
#   You may obtain a copy of the License at
#
#       http://www.apache.org/licenses/LICENSE-2.0
#
#   Unless required by applicable law or agreed to in writing, software
#   distributed under the License is distributed on an "AS IS" BASIS,
#   WITHOUT WARRANTIES OR CONDITIONS OF ANY KIND, either express or implied.
#   See the License for the specific language governing permissions and
#   limitations under the License.
#
# ------------------------------------------------------------------------------

"""This module contains the decision maker class."""

import copy
import logging
import math
import threading
from enum import Enum
from queue import Queue
from threading import Thread
from typing import Dict, List, Optional, cast

from aea.configurations.base import PublicId
from aea.crypto.ethereum import ETHEREUM
from aea.crypto.ledger_apis import LedgerApis, SUPPORTED_LEDGER_APIS
from aea.crypto.wallet import Wallet
from aea.decision_maker.messages.base import InternalMessage
from aea.decision_maker.messages.state_update import StateUpdateMessage
from aea.decision_maker.messages.transaction import OFF_CHAIN, TransactionMessage
from aea.helpers.preference_representations.base import (
    linear_utility,
    logarithmic_utility,
)
from aea.mail.base import OutBox

CurrencyHoldings = Dict[str, int]  # a map from identifier to quantity
GoodHoldings = Dict[str, int]  # a map from identifier to quantity
UtilityParams = Dict[str, float]  # a map from identifier to quantity
ExchangeParams = Dict[str, float]  # a map from identifier to quantity

SENDER_TX_SHARE = 0.5
QUANTITY_SHIFT = 100
OFF_CHAIN_SETTLEMENT_DIGEST = cast(Optional[str], "off_chain_settlement")

logger = logging.getLogger(__name__)


class GoalPursuitReadiness:
    """The goal pursuit readiness."""

    class Status(Enum):
        """The enum of status."""

        READY = "ready"
        NOT_READY = "not_ready"

    def __init__(self):
        """Instantiate an ownership state object."""
        self._status = GoalPursuitReadiness.Status.NOT_READY

    @property
    def is_ready(self) -> bool:
        """Get the readiness."""
        return self._status.value == GoalPursuitReadiness.Status.READY.value

    def update(self, new_status: Status) -> None:
        """Update the goal pursuit readiness."""
        self._status = new_status


class OwnershipState:
    """Represent the ownership state of an agent."""

    def __init__(self):
        """Instantiate an ownership state object."""
        self._amount_by_currency_id = None  # type: CurrencyHoldings
        self._quantities_by_good_id = None  # type: GoodHoldings

    def init(
        self,
        amount_by_currency_id: CurrencyHoldings,
        quantities_by_good_id: GoodHoldings,
        agent_name: str = "",
    ):
        """
        Instantiate an ownership state object.

        :param amount_by_currency_id: the currency endowment of the agent in this state.
        :param quantities_by_good_id: the good endowment of the agent in this state.
        :param agent_name: the agent name
        """
        logger.warning(
            "[{}]: Careful! OwnershipState are being initialized!".format(agent_name)
        )
        self._amount_by_currency_id = copy.copy(amount_by_currency_id)
        self._quantities_by_good_id = copy.copy(quantities_by_good_id)

    @property
    def is_initialized(self) -> bool:
        """Get the initialization status."""
        return (
            self._amount_by_currency_id is not None
            and self._quantities_by_good_id is not None
        )

    @property
    def amount_by_currency_id(self) -> CurrencyHoldings:
        """Get currency holdings in this state."""
        assert self._amount_by_currency_id is not None, "CurrencyHoldings not set!"
        return copy.copy(self._amount_by_currency_id)

    @property
    def quantities_by_good_id(self) -> GoodHoldings:
        """Get good holdings in this state."""
        assert self._quantities_by_good_id is not None, "GoodHoldings not set!"
        return copy.copy(self._quantities_by_good_id)

    def check_transaction_is_affordable(self, tx_message: TransactionMessage) -> bool:
        """
        Check if the transaction is affordable (and consistent).

        E.g. check that the agent state has enough money if it is a buyer or enough holdings if it is a seller.
        Note, the agent is the sender of the transaction message by design.
        :return: True if the transaction is legal wrt the current state, false otherwise.
        """
        if tx_message.amount == 0 and all(
            quantity == 0 for quantity in tx_message.tx_quantities_by_good_id.values()
        ):
            # reject the transaction when there is no wealth exchange
            result = False
        elif tx_message.amount <= 0 and all(
            quantity >= 0 for quantity in tx_message.tx_quantities_by_good_id.values()
        ):
            # check if the agent has the money to cover the sender_amount (the agent=sender is the buyer)
            result = (
                self.amount_by_currency_id[tx_message.currency_id]
                >= tx_message.sender_amount
            )
        elif tx_message.amount >= 0 and all(
            quantity <= 0 for quantity in tx_message.tx_quantities_by_good_id.values()
        ):
            # check if the agent has the goods (the agent=sender is the seller).
            result = all(
                self.quantities_by_good_id[good_id] >= -quantity
                for good_id, quantity in tx_message.tx_quantities_by_good_id.items()
            )
        else:
            result = False
        return result

    def _update(self, tx_message: TransactionMessage) -> None:
        """
        Update the agent state from a transaction.

        :param tx_message:
        :return: None
        """
        assert self.check_transaction_is_affordable(
            tx_message
        ), "Inconsistent transaction."

        self._amount_by_currency_id[tx_message.currency_id] += tx_message.sender_amount

        for good_id, quantity_delta in tx_message.tx_quantities_by_good_id.items():
            self._quantities_by_good_id[good_id] += quantity_delta

    def apply_transactions(
        self, transactions: List[TransactionMessage]
    ) -> "OwnershipState":
        """
        Apply a list of transactions to (a copy of) the current state.

        :param transactions: the sequence of transaction messages.
        :return: the final state.
        """
        new_state = copy.copy(self)
        for tx_message in transactions:
            new_state._update(tx_message)

        return new_state

    def apply_state_update(
        self,
        amount_by_currency_id: Dict[str, int],
        quantities_by_good_id: Dict[str, int],
    ) -> "OwnershipState":
        """
        Apply a state update to the current state.

        :param amount_by_currency_id: the delta in the currency amounts
        :param quantities_by_good_id: the delta in the quantities by good
        :return: the final state.
        """
        new_state = copy.copy(self)

        for currency, amount_delta in amount_by_currency_id.items():
            new_state._amount_by_currency_id[currency] += amount_delta

        for good_id, quantity_delta in quantities_by_good_id.items():
            new_state._quantities_by_good_id[good_id] += quantity_delta

        return new_state

    def __copy__(self):
        """Copy the object."""
        state = OwnershipState()
        if (
            self.amount_by_currency_id is not None
            and self.quantities_by_good_id is not None
        ):
            state._amount_by_currency_id = self.amount_by_currency_id
            state._quantities_by_good_id = self.quantities_by_good_id
        return state


class LedgerStateProxy:
    """Class to represent a proxy to a ledger state."""

    def __init__(self, ledger_apis: LedgerApis):
        """Instantiate a ledger state proxy."""
        self._ledger_apis = ledger_apis

    @property
    def ledger_apis(self) -> LedgerApis:
        """Get the ledger_apis."""
        return self._ledger_apis

    @property
    def is_initialized(self) -> bool:
        """Get the initialization status."""
        return self._ledger_apis.has_default_ledger

    def check_transaction_is_affordable(self, tx_message: TransactionMessage) -> bool:
        """
        Check if the transaction is affordable on the ledger.

        :param tx_message: the transaction message
        :return: whether the transaction is affordable on the ledger
        """
        if tx_message.sender_amount <= 0:
            # check if the agent has the money to cover counterparty amount and tx fees
            available_balance = self.ledger_apis.token_balance(
                tx_message.ledger_id, tx_message.tx_sender_addr
            )
            is_affordable = (
                tx_message.counterparty_amount + tx_message.fees <= available_balance
            )
        else:
            is_affordable = True
        return is_affordable


class Preferences:
    """Class to represent the preferences."""

    def __init__(self):
        """Instantiate an agent preference object."""
        self._exchange_params_by_currency_id = None  # type: ExchangeParams
        self._utility_params_by_good_id = None  # type: UtilityParams
        self._transaction_fees = None  # type: Dict[str, int]
        self._quantity_shift = QUANTITY_SHIFT

    def init(
        self,
        exchange_params_by_currency_id: ExchangeParams,
        utility_params_by_good_id: UtilityParams,
        tx_fee: int,
        agent_name: str = "",
    ):
        """
        Instantiate an agent preference object.

        :param exchange_params_by_currency_id: the exchange params.
        :param utility_params_by_good_id: the utility params for every asset.
        :param agent_name: the agent name
        """
        logger.warning(
            "[{}]: Careful! Preferences are being initialized!".format(agent_name)
        )
        self._exchange_params_by_currency_id = exchange_params_by_currency_id
        self._utility_params_by_good_id = utility_params_by_good_id
        self._transaction_fees = self._split_tx_fees(tx_fee)

    @property
    def is_initialized(self) -> bool:
        """Get the initialization status."""
        return (
            (self._exchange_params_by_currency_id is not None)
            and (self._utility_params_by_good_id is not None)
            and (self._transaction_fees is not None)
        )

    @property
    def exchange_params_by_currency_id(self) -> ExchangeParams:
        """Get exchange parameter for each currency."""
        assert (
            self._exchange_params_by_currency_id is not None
        ), "ExchangeParams not set!"
        return self._exchange_params_by_currency_id

    @property
    def utility_params_by_good_id(self) -> UtilityParams:
        """Get utility parameter for each good."""
        assert self._utility_params_by_good_id is not None, "UtilityParams not set!"
        return self._utility_params_by_good_id

    @property
    def transaction_fees(self) -> Dict[str, int]:
        """Get the transaction fee."""
        assert self._transaction_fees is not None, "Transaction fee not set!"
        return self._transaction_fees

    def logarithmic_utility(self, quantities_by_good_id: GoodHoldings) -> float:
        """
        Compute agent's utility given her utility function params and a good bundle.

        :param quantities_by_good_id: the good holdings (dictionary) with the identifier (key) and quantity (value) for each good
        :return: utility value
        """
        result = logarithmic_utility(
            self.utility_params_by_good_id, quantities_by_good_id, self._quantity_shift
        )
        return result

    def linear_utility(self, amount_by_currency_id: CurrencyHoldings) -> float:
        """
        Compute agent's utility given her utility function params and a currency bundle.

        :param amount_by_currency_id: the currency holdings (dictionary) with the identifier (key) and quantity (value) for each currency
        :return: utility value
        """
        result = linear_utility(
            self.exchange_params_by_currency_id, amount_by_currency_id
        )
        return result

    def get_score(
        self,
        quantities_by_good_id: GoodHoldings,
        amount_by_currency_id: CurrencyHoldings,
    ) -> float:
        """
        Compute the score given the good and currency holdings.

        :param quantities_by_good_id: the good holdings
        :param amount_by_currency_id: the currency holdings
        :return: the score.
        """
        goods_score = self.logarithmic_utility(quantities_by_good_id)
        currency_score = self.linear_utility(amount_by_currency_id)
        score = goods_score + currency_score
        return score

    def marginal_utility(
        self,
        ownership_state: OwnershipState,
        delta_quantities_by_good_id: Optional[GoodHoldings] = None,
        delta_amount_by_currency_id: Optional[CurrencyHoldings] = None,
    ) -> float:
        """
        Compute the marginal utility.

        :param ownership_state: the current ownership state
        :param delta_quantities_by_good_id: the change in good holdings
        :param delta_amount_by_currency_id: the change in money holdings
        :return: the marginal utility score
        """
        current_goods_score = self.logarithmic_utility(
            ownership_state.quantities_by_good_id
        )
        current_currency_score = self.linear_utility(
            ownership_state.amount_by_currency_id
        )
        new_goods_score = current_goods_score
        new_currency_score = current_currency_score
        if delta_quantities_by_good_id is not None:
            new_quantities_by_good_id = {
                good_id: quantity + delta_quantities_by_good_id[good_id]
                for good_id, quantity in ownership_state.quantities_by_good_id.items()
            }
            new_goods_score = self.logarithmic_utility(new_quantities_by_good_id)
        if delta_amount_by_currency_id is not None:
            new_amount_by_currency_id = {
                currency: amount + delta_amount_by_currency_id[currency]
                for currency, amount in ownership_state.amount_by_currency_id.items()
            }
            new_currency_score = self.linear_utility(new_amount_by_currency_id)
        return (
            new_goods_score
            + new_currency_score
            - current_goods_score
            - current_currency_score
        )

    def get_score_diff_from_transaction(
        self, ownership_state: OwnershipState, tx_message: TransactionMessage
    ) -> float:
        """
        Simulate a transaction and get the resulting score (taking into account the fee).

        :param tx_message: a transaction object.
        :return: the score.
        """
        current_score = self.get_score(
            quantities_by_good_id=ownership_state.quantities_by_good_id,
            amount_by_currency_id=ownership_state.amount_by_currency_id,
        )
        new_ownership_state = ownership_state.apply_transactions([tx_message])
        new_score = self.get_score(
            quantities_by_good_id=new_ownership_state.quantities_by_good_id,
            amount_by_currency_id=new_ownership_state.amount_by_currency_id,
        )
        return new_score - current_score

    def _split_tx_fees(self, tx_fee: int) -> Dict[str, int]:
        """
        Split the transaction fee.

        :param tx_fee: the tx fee
        :return: the split into buyer and seller part
        """
        buyer_part = math.ceil(tx_fee * SENDER_TX_SHARE)
        seller_part = math.ceil(tx_fee * (1 - SENDER_TX_SHARE))
        if buyer_part + seller_part > tx_fee:
            seller_part -= 1
        return {"seller_tx_fee": seller_part, "buyer_tx_fee": buyer_part}


class DecisionMaker:
    """This class implements the decision maker."""

    def __init__(
        self,
        agent_name: str,
        max_reactions: int,
        outbox: OutBox,
        wallet: Wallet,
        ledger_apis: LedgerApis,
    ):
        """
        Initialize the decision maker.

        :param agent_name: the name of the agent
        :param max_reactions: the processing rate of messages per iteration.
        :param outbox: the outbox
        :param wallet: the wallet
        :param ledger_apis: the ledger apis
        """
        self._max_reactions = max_reactions
        self._agent_name = agent_name
        self._outbox = outbox
        self._wallet = wallet
        self._ledger_apis = ledger_apis
        self._message_in_queue = Queue()  # type: Queue
        self._message_out_queue = Queue()  # type: Queue
        self._ownership_state = OwnershipState()
        self._ledger_state_proxy = LedgerStateProxy(ledger_apis)
        self._preferences = Preferences()
        self._goal_pursuit_readiness = GoalPursuitReadiness()

        self._thread = None  # type: Optional[Thread]
        self._lock = threading.Lock()
        self._stopped = True

    @property
    def message_in_queue(self) -> Queue:
        """Get (in) queue."""
        return self._message_in_queue

    @property
    def message_out_queue(self) -> Queue:
        """Get (out) queue."""
        return self._message_out_queue

    @property
    def ledger_apis(self) -> LedgerApis:
        """Get outbox."""
        return self._ledger_apis

    @property
    def outbox(self) -> OutBox:
        """Get outbox."""
        return self._outbox

    @property
    def ownership_state(self) -> OwnershipState:
        """Get ownership state."""
        return self._ownership_state

    @property
    def ledger_state_proxy(self) -> LedgerStateProxy:
        """Get ledger state proxy."""
        return self._ledger_state_proxy

    @property
    def preferences(self) -> Preferences:
        """Get preferences."""
        return self._preferences

    @property
    def goal_pursuit_readiness(self) -> GoalPursuitReadiness:
        """Get readiness of agent to pursuit its goals."""
        return self._goal_pursuit_readiness

    def start(self):
        """Start the decision maker."""
        with self._lock:
            if not self._stopped:
                logger.debug("Decision maker already started.")
                return

            self._stopped = False
            self._thread = Thread(target=self.execute)
            self._thread.start()

    def stop(self):
        with self._lock:
            self._stopped = True
            self.message_in_queue.put(None)
            self._thread.join()
            logger.debug("Decision Maker stopped.")
            self._thread = None

    def execute(self) -> None:
        """
        Execute the decision maker.

        :return: None
        """
        while not self._stopped:
            message = self.message_in_queue.get(
                block=True
            )  # type: Optional[InternalMessage]
<<<<<<< HEAD
            if message is not None:
                if message.protocol_id == InternalMessage.protocol_id:
                    self.handle(message)
                else:
                    logger.warning(
                        "[{}]: Message received by the decision maker is not of protocol_id=internal.".format(
                            self._agent_name
                        )
=======
            if message is None:
                logger.debug(
                    "Decision Maker: Received empty message. Quitting the processing loop..."
                )
                continue

            if message.protocol_id == INTERNAL_PROTOCOL_ID:
                self.handle(message)
            else:
                logger.warning(
                    "[{}]: Message received by the decision maker is not of protocol_id=internal.".format(
                        self._agent_name
>>>>>>> cb84b2d5
                    )
                )

    def handle(self, message: InternalMessage) -> None:
        """
        Handle a message.

        :param message: the message
        :return: None
        """
        if isinstance(message, TransactionMessage):
            self._handle_tx_message(message)
        elif isinstance(message, StateUpdateMessage):
            self._handle_state_update_message(message)

    def _handle_tx_message(self, tx_message: TransactionMessage) -> None:
        """
        Handle a transaction message.

        :param tx_message: the transaction message
        :return: None
        """
        if tx_message.ledger_id not in SUPPORTED_LEDGER_APIS + [OFF_CHAIN]:
            logger.error(
                "[{}]: ledger_id={} is not supported".format(
                    self._agent_name, tx_message.ledger_id
                )
            )
            return

        if not self.goal_pursuit_readiness.is_ready:
            logger.debug(
                "[{}]: Preferences and ownership state not initialized!".format(
                    self._agent_name
                )
            )

        # check if the transaction is acceptable and process it accordingly
        if (
            tx_message.performative
            == TransactionMessage.Performative.PROPOSE_FOR_SETTLEMENT
        ):
            self._handle_tx_message_for_settlement(tx_message)
        elif (
            tx_message.performative
            == TransactionMessage.Performative.PROPOSE_FOR_SIGNING
        ):
            self._handle_tx_message_for_signing(tx_message)
        else:
            logger.error(
                "[{}]: Unexpected transaction message performative".format(
                    self._agent_name
                )
            )

    def _handle_tx_message_for_settlement(self, tx_message) -> None:
        """
        Handle a transaction message for settlement.

        :param tx_message: the transaction message
        :return: None
        """
        if self._is_acceptable_for_settlement(tx_message):
            tx_digest = self._settle_tx(tx_message)
            if tx_digest is not None:
                tx_message_response = TransactionMessage.respond_settlement(
                    tx_message,
                    performative=TransactionMessage.Performative.SUCCESSFUL_SETTLEMENT,
                    tx_digest=tx_digest,
                )
            else:
                tx_message_response = TransactionMessage.respond_settlement(
                    tx_message,
                    performative=TransactionMessage.Performative.FAILED_SETTLEMENT,
                )
        else:
            tx_message_response = TransactionMessage.respond_settlement(
                tx_message,
                performative=TransactionMessage.Performative.REJECTED_SETTLEMENT,
            )
        self.message_out_queue.put(tx_message_response)

    def _is_acceptable_for_settlement(self, tx_message: TransactionMessage) -> bool:
        """
        Check if the tx is acceptable.

        :param tx_message: the transaction message
        :return: whether the transaction is acceptable or not
        """
        result = (
            self._is_valid_tx_amount(tx_message)
            and self._is_utility_enhancing(tx_message)
            and self._is_affordable(tx_message)
        )
        return result

    def _is_valid_tx_amount(self, tx_message: TransactionMessage) -> bool:
        """
        Check if the transaction amount is negative (agent is buyer).

        If the transaction amount is positive, then the agent is the seller, so abort.
        """
        result = tx_message.sender_amount <= 0
        return result

    def _is_utility_enhancing(self, tx_message: TransactionMessage) -> bool:
        """
        Check if the tx is utility enhancing.

        :param tx_message: the transaction message
        :return: whether the transaction is utility enhancing or not
        """
        if self.preferences.is_initialized and self.ownership_state.is_initialized:
            is_utility_enhancing = (
                self.preferences.get_score_diff_from_transaction(
                    self.ownership_state, tx_message
                )
                >= 0.0
            )
        else:
            logger.warning(
                "[{}]: Cannot verify whether transaction improves utility. Assuming it does!".format(
                    self._agent_name
                )
            )
            is_utility_enhancing = True
        return is_utility_enhancing

    def _is_affordable(self, tx_message: TransactionMessage) -> bool:
        """
        Check if the tx is affordable.

        :param tx_message: the transaction message
        :return: whether the transaction is affordable or not
        """
        is_affordable = True
        if self.ownership_state.is_initialized:
            is_affordable = self.ownership_state.check_transaction_is_affordable(
                tx_message
            )
        if self.ledger_state_proxy.is_initialized and (
            tx_message.ledger_id != OFF_CHAIN
        ):
            if tx_message.ledger_id in self.ledger_apis.apis.keys():
                is_affordable = (
                    is_affordable
                    and self.ledger_state_proxy.check_transaction_is_affordable(
                        tx_message
                    )
                )
            else:
                logger.error(
                    "[{}]: Ledger api not available for ledger_id={}!".format(
                        self._agent_name, tx_message.ledger_id
                    )
                )
                is_affordable = False
        if not self.ownership_state.is_initialized and not (
            self.ledger_state_proxy.is_initialized
            and (tx_message.ledger_id != OFF_CHAIN)
        ):
            logger.warning(
                "[{}]: Cannot verify whether transaction is affordable. Assuming it is!".format(
                    self._agent_name
                )
            )
            is_affordable = True
        return is_affordable

    def _settle_tx(self, tx_message: TransactionMessage) -> Optional[str]:
        """
        Settle the tx.

        :param tx_message: the transaction message
        :return: the transaction digest
        """
        if tx_message.ledger_id == OFF_CHAIN:
            logger.info(
                "[{}]: Cannot settle transaction, settlement happens off chain!".format(
                    self._agent_name
                )
            )
            tx_digest = OFF_CHAIN_SETTLEMENT_DIGEST
        else:
            logger.info("[{}]: Settling transaction on chain!".format(self._agent_name))
            crypto_object = self._wallet.crypto_objects.get(tx_message.ledger_id)
            tx_digest = self.ledger_apis.transfer(
                crypto_object,
                tx_message.tx_counterparty_addr,
                tx_message.counterparty_amount,
                tx_message.fees,
            )
        return tx_digest

    def _handle_tx_message_for_signing(self, tx_message: TransactionMessage) -> None:
        """
        Handle a transaction message for signing.

        :param tx_message: the transaction message
        :return: None
        """
        if self._is_acceptable_for_signing(tx_message):
            tx_signature = self._sign_tx(tx_message)
            tx_message_response = TransactionMessage.respond_signing(
                tx_message,
                performative=TransactionMessage.Performative.SUCCESSFUL_SIGNING,
                tx_signature=tx_signature,
            )
        else:
            tx_message_response = TransactionMessage.respond_signing(
                tx_message,
                performative=TransactionMessage.Performative.REJECTED_SIGNING,
            )
        self.message_out_queue.put(tx_message_response)

    def _is_acceptable_for_signing(self, tx_message: TransactionMessage) -> bool:
        """
        Check if the tx is acceptable.

        :param tx_message: the transaction message
        :return: whether the transaction is acceptable or not
        """
        result = (
            self._is_valid_tx_hash(tx_message)
            and self._is_utility_enhancing(tx_message)
            and self._is_affordable(tx_message)
        )
        return result

    def _is_valid_tx_hash(self, tx_message: TransactionMessage) -> bool:
        """
        Check if the tx hash is present and matches the terms.

        :param tx_message: the transaction message
        :return: whether the transaction hash is valid
        """
        # TODO check the hash matches the terms of the transaction, this means dm requires knowledge of how the hash is composed
        tx_hash = tx_message.signing_payload.get("tx_hash")
        is_valid = isinstance(tx_hash, bytes)
        return is_valid

    def _sign_tx(self, tx_message: TransactionMessage) -> str:
        """
        Sign the tx.

        :param tx_message: the transaction message
        :return: the signature of the signing payload
        """
        if tx_message.ledger_id == OFF_CHAIN:
            crypto_object = self._wallet.crypto_objects.get(ETHEREUM)
            # TODO: replace with default_ledger when recover_hash function is available for FETCHAI
        else:
            crypto_object = self._wallet.crypto_objects.get(tx_message.ledger_id)
        tx_hash = tx_message.signing_payload.get("tx_hash")
        tx_signature = crypto_object.sign_message(tx_hash)
        return tx_signature

    def _handle_state_update_message(
        self, state_update_message: StateUpdateMessage
    ) -> None:
        """
        Handle a state update message.

        :param state_update_message: the state update message
        :return: None
        """
        if (
            state_update_message.performative
            == StateUpdateMessage.Performative.INITIALIZE
        ):
            logger.info("[{}]: Applying state initialization!".format(self._agent_name))
            self.ownership_state.init(
                amount_by_currency_id=state_update_message.amount_by_currency_id,
                quantities_by_good_id=state_update_message.quantities_by_good_id,
                agent_name=self._agent_name,
            )
            self.preferences.init(
                exchange_params_by_currency_id=state_update_message.exchange_params_by_currency_id,
                utility_params_by_good_id=state_update_message.utility_params_by_good_id,
                tx_fee=state_update_message.tx_fee,
                agent_name=self._agent_name,
            )
            self.goal_pursuit_readiness.update(GoalPursuitReadiness.Status.READY)
        elif state_update_message.performative == StateUpdateMessage.Performative.APPLY:
            logger.info("[{}]: Applying state update!".format(self._agent_name))
            new_ownership_state = self.ownership_state.apply_state_update(
                amount_by_currency_id=state_update_message.amount_by_currency_id,
                quantities_by_good_id=state_update_message.quantities_by_good_id,
            )
            self._ownership_state = new_ownership_state<|MERGE_RESOLUTION|>--- conflicted
+++ resolved
@@ -539,29 +539,19 @@
             message = self.message_in_queue.get(
                 block=True
             )  # type: Optional[InternalMessage]
-<<<<<<< HEAD
-            if message is not None:
-                if message.protocol_id == InternalMessage.protocol_id:
-                    self.handle(message)
-                else:
-                    logger.warning(
-                        "[{}]: Message received by the decision maker is not of protocol_id=internal.".format(
-                            self._agent_name
-                        )
-=======
+
             if message is None:
                 logger.debug(
                     "Decision Maker: Received empty message. Quitting the processing loop..."
                 )
                 continue
 
-            if message.protocol_id == INTERNAL_PROTOCOL_ID:
+            if message.protocol_id == InternalMessage.protocol_id:
                 self.handle(message)
             else:
                 logger.warning(
                     "[{}]: Message received by the decision maker is not of protocol_id=internal.".format(
                         self._agent_name
->>>>>>> cb84b2d5
                     )
                 )
 
