# -*- coding: utf-8 -*-
# ------------------------------------------------------------------------------
#
#   Copyright 2021-2022 Valory AG
#   Copyright 2018-2019 Fetch.AI Limited
#
#   Licensed under the Apache License, Version 2.0 (the "License");
#   you may not use this file except in compliance with the License.
#   You may obtain a copy of the License at
#
#       http://www.apache.org/licenses/LICENSE-2.0
#
#   Unless required by applicable law or agreed to in writing, software
#   distributed under the License is distributed on an "AS IS" BASIS,
#   WITHOUT WARRANTIES OR CONDITIONS OF ANY KIND, either express or implied.
#   See the License for the specific language governing permissions and
#   limitations under the License.
#
# ------------------------------------------------------------------------------

"""Implementation of the 'aea test' command."""
import sys
import tempfile
import time
from pathlib import Path
from typing import Callable, Optional, Sequence, Set, cast

import click
import pytest
from coverage.cmdline import main as coverage

from aea.cli.utils.click_utils import (
    PublicIdParameter,
    determine_package_type_for_directory,
)
from aea.cli.utils.context import Context
from aea.cli.utils.decorators import check_aea_project, pass_ctx, pytest_args
from aea.cli.utils.package_utils import get_package_path
from aea.components.base import load_aea_package
from aea.configurations.base import ComponentConfiguration
from aea.configurations.constants import (
    AEA_TEST_DIRNAME,
    CONNECTION,
    CONTRACT,
    PROTOCOL,
    SKILL,
)
from aea.configurations.data_types import (
    ComponentId,
    ComponentType,
    PackageType,
    PublicId,
)
from aea.configurations.loader import load_component_configuration
from aea.configurations.manager import find_component_directory_from_component_id
from aea.exceptions import enforce
from aea.helpers.base import cd
from aea.helpers.dependency_tree import DependencyTree


COVERAGERC_FILE = ".coveragerc"
COVERAGERC_CONFIG = """[run]
omit =
    */tests/*

[html]
directory = {root_dir}/htmlcov

[xml]
output = {root_dir}/coverage.xml
"""


@click.group(invoke_without_command=True)
@click.pass_context
@click.option(
    "--cov",
    is_flag=True,
    default=False,
    help="Use this flag to enable code coverage checks.",
)
@pytest_args
def test(click_context: click.Context, cov: bool, args: Sequence[str]) -> None:
    """Run tests of an AEA project."""
    ctx = cast(Context, click_context.obj)
    ctx.config["cov"] = cov
    if click_context.invoked_subcommand is None:
        test_aea_project(click_context, Path(ctx.cwd), args)


@test.command()
@click.argument("connection_public_id", type=PublicIdParameter(), required=True)
@pytest_args
@pass_ctx
def connection(
    ctx: Context, connection_public_id: PublicId, args: Sequence[str]
) -> None:
    """Executes a test suite of a connection package dependency."""
    test_item(ctx, CONNECTION, connection_public_id, args)


@test.command()
@click.argument("contract_public_id", type=PublicIdParameter(), required=True)
@pytest_args
@pass_ctx
def contract(ctx: Context, contract_public_id: PublicId, args: Sequence[str]) -> None:
    """Executes a test suite of a contract package dependency."""
    test_item(ctx, CONTRACT, contract_public_id, args)


@test.command()
@click.argument("protocol_public_id", type=PublicIdParameter(), required=True)
@pytest_args
@pass_ctx
def protocol(ctx: Context, protocol_public_id: PublicId, args: Sequence[str]) -> None:
    """Executes a test suite of a protocol package dependency."""
    test_item(ctx, PROTOCOL, protocol_public_id, args)


@test.command()
@click.argument("skill_public_id", type=PublicIdParameter(), required=True)
@pytest_args
@pass_ctx
def skill(ctx: Context, skill_public_id: PublicId, args: Sequence[str]) -> None:
    """Executes a test suite of a skill package dependency."""
    test_item(ctx, SKILL, skill_public_id, args)


@test.command()
@click.argument(
    "path", type=click.Path(exists=True, file_okay=False, dir_okay=True), required=True
)
@pytest_args
@pass_ctx
def by_path(
    ctx: Context,
    path: str,
    args: Sequence[str],
) -> None:
    """Executes a test suite of a package specified by a path."""
    click.echo(f"Executing tests of package at {path}'...")
    full_path = Path(ctx.cwd) / Path(path)
    test_package_by_path(
        full_path,
        args,
        packages_dir=Path(ctx.registry_path),
        cov=ctx.config.get("cov", False),
    )


@test.command()
@pytest_args
@pass_ctx
def packages(
    ctx: Context,
    args: Sequence[str],
) -> None:
    """Executes a test suite of a package specified by a path."""
    packages_dir = Path(ctx.registry_path)
    available_packages = DependencyTree.find_packages_in_a_local_repository(
        packages_dir
    )

    coverage_data = []
    failures = []
    start_time = time.perf_counter()

    with tempfile.TemporaryDirectory() as temp_dir:
        covrc_file = Path(temp_dir, COVERAGERC_FILE)
        covrc_file.write_text(
            COVERAGERC_CONFIG.format(root_dir=str(packages_dir.parent))
        )
        for package_type, package_dir in available_packages[:20]:
            if package_type == PackageType.AGENT.value:
                continue

            test_dir = package_dir / AEA_TEST_DIRNAME
            if not test_dir.exists():
                continue

            load_package(package_dir, packages_dir=packages_dir)
            with cd(package_dir):
                click.echo(
                    f"Running tests for {package_dir.name} of type {package_type}"
                )
                exit_code = pytest.main(
                    [
                        package_dir / AEA_TEST_DIRNAME,
                        f"--cov={package_dir.absolute()}",
                        f"--doctest-modules",
                        str(package_dir.absolute()),
                        f"--cov-config={covrc_file}",
                        "--cov-report=term",
                    ]
                )
                if exit_code:
                    click.echo(
                        f"Running tests for for {package_dir.name} of type {package_type} failed"
                    )
                    failures.append(
                        (exit_code, os.path.sep.join(package_dir.parts[-3:]))
                    )
            coverage_data.append(str(package_dir / ".coverage"))
        total_time = (time.perf_counter() - start_time) // 60

        click.echo(f"Time : {total_time}")
        click.echo("Generating coverage reports.")

        coverage(argv=["combine", f"--rcfile={covrc_file}", *coverage_data])
        coverage(argv=["html", f"--rcfile={covrc_file}"])
        coverage(argv=["xml", f"--rcfile={covrc_file}"])

    if len(failures):
        click.echo("Failed tests")
        click.echo("Exit Code\tPackage")
        for exit_code, package in failures:
            click.echo(f"{exit_code}       \t{package}")
        sys.exit(1)


def test_item(
    ctx: Context,
    item_type: str,
    item_public_id: PublicId,
    pytest_arguments: Sequence[str],
) -> None:
    """
    Run tests of a package dependency.

    :param ctx: the context.
    :param item_type: the item type.
    :param item_public_id: the item public id.
    :param pytest_arguments: arguments to forward to Pytest
    """
    click.echo(
        "Executing tests of component of type {}, {}' ...".format(
            item_type, item_public_id
        )
    )
    package_dirpath = Path(
        get_package_path(ctx.cwd, item_type, item_public_id, is_vendor=False)
    )
    if not package_dirpath.exists():
        # check if it is a vendor package
        package_dirpath = Path(
            get_package_path(ctx.cwd, item_type, item_public_id, is_vendor=True)
        )
        enforce(
            package_dirpath.exists(),
            exception_text=f"package {item_public_id} of type {item_type} not found",
            exception_class=click.ClickException,
        )
    # for a package in an AEA project, the "packages" dir is the AEA project dir
    aea_project_path = Path(ctx.cwd)
    test_package_by_path(
        package_dirpath,
        pytest_arguments,
        aea_project_path=aea_project_path,
        cov=ctx.config.get("cov", False),
    )


def load_package(
    package_dir: Path,
    aea_project_path: Optional[Path] = None,
    packages_dir: Optional[Path] = None,
) -> None:
    """Load packages into cache."""
    enforce(
        (aea_project_path is None) != (packages_dir is None),
        "one of either aea_project_path or packages_dir must be specified",
    )
    root_packages = aea_project_path if aea_project_path else packages_dir

    package_path_finder = (
        find_component_directory_from_component_id
        if aea_project_path
        else find_component_directory_from_component_id_in_registry
    )

    # check the path points to a valid AEA package
    package_type = determine_package_type_for_directory(package_dir)

    if package_type != PackageType.AGENT:
        component_type = ComponentType(package_type.value)
        configuration = load_component_configuration(component_type, package_dir)
        configuration.directory = package_dir
        load_aea_packages_recursively(configuration, package_path_finder, root_packages)

    test_package_dir = package_dir / AEA_TEST_DIRNAME
    enforce(
        test_package_dir.exists(),
        f"tests directory in {package_dir} not found",
        click.ClickException,
    )

<<<<<<< HEAD

def test_package_by_path(
    package_dir: Path,
    pytest_arguments: Sequence[str],
    aea_project_path: Optional[Path] = None,
    packages_dir: Optional[Path] = None,
    cov: bool = False,
) -> None:
    """
    Fingerprint package placed in package_dir.

    :param package_dir: directory of the package
    :param pytest_arguments: arguments to forward to Pytest
    :param aea_project_path: directory to the AEA project
    :param packages_dir: directory of the packages to import from
    """

    load_package(package_dir, aea_project_path, packages_dir)
    exit_code = run_pytest(package_dir, pytest_arguments=pytest_arguments, cov=cov)
    sys.exit(exit_code)


def run_pytest(
    package_dir: Path,
    pytest_arguments: Sequence[str],
    cov: bool = False,
) -> int:
    """Run pytest."""

    runtime_args = [
        AEA_TEST_DIRNAME,
        *pytest_arguments,
    ]

    if cov:
        runtime_args.extend(
            [
                f"--cov={package_dir.absolute()}",
                f"--doctest-modules",
                str(package_dir.absolute()),
                "--cov-report=term",
                "--cov-report=term-missing",
            ]
        )
=======
    if package_type != PackageType.AGENT:
        if root_packages is None:
            raise ValueError("Packages dir not set!")
        component_type = ComponentType(package_type.value)
        configuration = load_component_configuration(component_type, package_dir)
        configuration.directory = package_dir
        load_aea_packages_recursively(configuration, package_path_finder, root_packages)
>>>>>>> 46ab3fae

    with cd(package_dir):
        return pytest.main(runtime_args)


@check_aea_project
def test_aea_project(
    click_context: click.Context, aea_project_dirpath: Path, args: Sequence[str]
) -> None:
    """Run tests of an AEA project."""
    click.echo("Executing tests of the AEA project...")
    ctx = cast(Context, click_context.obj)
    # in case of an AEA project, the 'packages' directory is the AEA project path itself
    test_package_by_path(aea_project_dirpath, args, aea_project_path=Path(ctx.cwd))


def load_aea_packages_recursively(
    config: ComponentConfiguration,
    package_path_finder: Callable[[Path, ComponentId], Path],
    root_packages: Path,
    already_loaded: Optional[Set[ComponentId]] = None,
) -> None:
    """
    Load all AEA packages recursively.

    It works like 'load_aea_package', but recursively imports all dependencies.

    :param config: the component configuration
    :param package_path_finder: a function that find packages from the packages dir
    :param root_packages: the path to the root of packages dir
    :param already_loaded: the already loaded component ids
    """
    already_loaded = already_loaded if already_loaded else set()
    for dependency_id in config.package_dependencies:
        # TODO: load packages in topological order? Should not matter as at the moment we are not  # pylint: disable=fixme
        #       actually running the modules, just populating sys.modules
        dependency_path = package_path_finder(root_packages, dependency_id)
        dependency_configuration = load_component_configuration(
            dependency_id.component_type, dependency_path
        )
        dependency_configuration.directory = dependency_path
        load_aea_packages_recursively(
            dependency_configuration, package_path_finder, root_packages, already_loaded
        )
    load_aea_package(config)
    already_loaded.add(config.component_id)


def find_component_directory_from_component_id_in_registry(
    registry_path: Path, component_id: ComponentId
) -> Path:
    """Find a component directory from component id in a registry."""
    package_path = (
        registry_path
        / component_id.author
        / component_id.component_type.to_plural()
        / component_id.public_id.name
    )
    if package_path.exists() and package_path.is_dir():
        return package_path

    raise ValueError("Package {} not found.".format(component_id))<|MERGE_RESOLUTION|>--- conflicted
+++ resolved
@@ -282,6 +282,8 @@
     package_type = determine_package_type_for_directory(package_dir)
 
     if package_type != PackageType.AGENT:
+        if root_packages is None:
+            raise ValueError("Packages dir not set!")
         component_type = ComponentType(package_type.value)
         configuration = load_component_configuration(component_type, package_dir)
         configuration.directory = package_dir
@@ -294,7 +296,6 @@
         click.ClickException,
     )
 
-<<<<<<< HEAD
 
 def test_package_by_path(
     package_dir: Path,
@@ -339,15 +340,6 @@
                 "--cov-report=term-missing",
             ]
         )
-=======
-    if package_type != PackageType.AGENT:
-        if root_packages is None:
-            raise ValueError("Packages dir not set!")
-        component_type = ComponentType(package_type.value)
-        configuration = load_component_configuration(component_type, package_dir)
-        configuration.directory = package_dir
-        load_aea_packages_recursively(configuration, package_path_finder, root_packages)
->>>>>>> 46ab3fae
 
     with cd(package_dir):
         return pytest.main(runtime_args)
