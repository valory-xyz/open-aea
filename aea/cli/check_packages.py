--- conflicted
+++ resolved
@@ -226,14 +226,10 @@
     config_files = [
         path
         for path in packages_dir.glob("*/*/*/*.yaml")
-<<<<<<< HEAD
-        if any(  # pylint: disable=use-a-generator
+        if any(  # pylint:disable=use-a-generator
             [file in str(path) for file in CONFIG_FILE_NAMES]
         )
-=======
-        if any([file in str(path) for file in CONFIG_FILE_NAMES])
         and path.parent.parent.parent.name == vendor
->>>>>>> 50024dca
     ]
     return config_files
 
@@ -428,7 +424,7 @@
     @staticmethod
     def get_imports_for_file(pyfile: Union[str, Path]) -> List[str]:
         """Get all imported modules for python source file."""
-        with open(pyfile, "r") as f:
+        with open(pyfile, "r", encoding="utf-8") as f:
             statements = f.read()
         instructions = dis.get_instructions(statements)  # type: ignore
         imports = []
