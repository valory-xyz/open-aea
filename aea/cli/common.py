# -*- coding: utf-8 -*-
# ------------------------------------------------------------------------------
#
#   Copyright 2018-2019 Fetch.AI Limited
#
#   Licensed under the Apache License, Version 2.0 (the "License");
#   you may not use this file except in compliance with the License.
#   You may obtain a copy of the License at
#
#       http://www.apache.org/licenses/LICENSE-2.0
#
#   Unless required by applicable law or agreed to in writing, software
#   distributed under the License is distributed on an "AS IS" BASIS,
#   WITHOUT WARRANTIES OR CONDITIONS OF ANY KIND, either express or implied.
#   See the License for the specific language governing permissions and
#   limitations under the License.
#
# ------------------------------------------------------------------------------

"""Implementation of the common utils of the aea cli."""

import logging
import logging.config
import os
import re
import shutil
import sys
from collections import OrderedDict
from pathlib import Path
from typing import Dict, List, Optional, cast

import click

from dotenv import load_dotenv

import jsonschema  # type: ignore
from jsonschema import ValidationError

import yaml

from aea import AEA_DIR
from aea.cli.loggers import default_logging_config
from aea.configurations.base import (
    AgentConfig,
    ConfigurationType,
    ConnectionConfig,
    ContractConfig,
    DEFAULT_AEA_CONFIG_FILE,
    Dependencies,
    ProtocolConfig,
    PublicId,
    SkillConfig,
    _get_default_configuration_file_name_from_type,
)
from aea.configurations.loader import ConfigLoader
from aea.crypto.ethereum import ETHEREUM
from aea.crypto.fetchai import FETCHAI
from aea.crypto.helpers import (
    ETHEREUM_PRIVATE_KEY_FILE,
    FETCHAI_PRIVATE_KEY_FILE,
    _create_ethereum_private_key,
    _create_fetchai_private_key,
    _try_validate_ethereum_private_key_path,
    _try_validate_fet_private_key_path,
)
from aea.crypto.wallet import SUPPORTED_CRYPTOS

logger = logging.getLogger("aea")
logger = default_logging_config(logger)

AEA_LOGO = "    _     _____     _    \r\n   / \\   | ____|   / \\   \r\n  / _ \\  |  _|    / _ \\  \r\n / ___ \\ | |___  / ___ \\ \r\n/_/   \\_\\|_____|/_/   \\_\\\r\n                         \r\n"
AUTHOR = "author"
CLI_CONFIG_PATH = os.path.join(os.path.expanduser("~"), ".aea", "cli_config.yaml")
DEFAULT_VERSION = "0.1.0"
DEFAULT_CONNECTION = PublicId.from_str(
    "fetchai/stub:" + DEFAULT_VERSION
)  # type: PublicId
DEFAULT_SKILL = PublicId.from_str("fetchai/error:" + DEFAULT_VERSION)  # type: PublicId
DEFAULT_LEDGER = FETCHAI
DEFAULT_REGISTRY_PATH = str(Path("./", "packages"))
DEFAULT_LICENSE = "Apache-2.0"

from_string_to_type = dict(str=str, int=int, bool=bool, float=float)


class Context:
    """A class to keep configuration of the cli tool."""

    agent_config: AgentConfig

    def __init__(self, cwd: str = "."):
        """Init the context."""
        self.config = dict()  # type: Dict
        self.agent_loader = ConfigLoader("aea-config_schema.json", AgentConfig)
        self.skill_loader = ConfigLoader("skill-config_schema.json", SkillConfig)
        self.connection_loader = ConfigLoader(
            "connection-config_schema.json", ConnectionConfig
        )
        self.contract_loader = ConfigLoader(
            "contract-config_schema.json", ContractConfig
        )
        self.protocol_loader = ConfigLoader(
            "protocol-config_schema.json", ProtocolConfig
        )
        self.cwd = cwd

    def set_config(self, key, value) -> None:
        """
        Set a config.

        :param key: the key for the configuration.
        :param value: the value associated with the key.
        :return: None
        """
        self.config[key] = value
        logger.debug("  config[{}] = {}".format(key, value))

    @staticmethod
    def _get_item_dependencies(item_type, public_id: PublicId) -> Dependencies:
        """Get the dependencies from item type and public id."""
        item_type_plural = item_type + "s"
        default_config_file_name = _get_default_configuration_file_name_from_type(
            item_type
        )
        path = Path(
            "vendor",
            public_id.author,
            item_type_plural,
            public_id.name,
            default_config_file_name,
        )
        if not path.exists():
            path = Path(item_type_plural, public_id.name, default_config_file_name)
        config_loader = ConfigLoader.from_configuration_type(item_type)
        config = config_loader.load(path.open())
        deps = cast(Dependencies, config.dependencies)
        return deps

    def get_dependencies(self) -> Dependencies:
        """Aggregate the dependencies from every component.

        :return a list of dependency version specification. e.g. ["gym >= 1.0.0"]
        """
        dependencies = {}  # type: Dependencies
        for protocol_id in self.agent_config.protocols:
            dependencies.update(self._get_item_dependencies("protocol", protocol_id))

        for connection_id in self.agent_config.connections:
            dependencies.update(
                self._get_item_dependencies("connection", connection_id)
            )

        for skill_id in self.agent_config.skills:
            dependencies.update(self._get_item_dependencies("skill", skill_id))

        for contract_id in self.agent_config.contracts:
            dependencies.update(self._get_item_dependencies("contract", contract_id))

        return dependencies


pass_ctx = click.make_pass_decorator(Context)


def try_to_load_agent_config(ctx: Context, is_exit_on_except: bool = True) -> None:
    """
    Load agent config to a click context object.

    :param ctx: click command context object.
    :param is_exit_on_except: bool option to exit on exception (default = True).

    :return None
    """
    try:
        path = Path(os.path.join(ctx.cwd, DEFAULT_AEA_CONFIG_FILE))
        with path.open(mode="r", encoding="utf-8") as fp:
            ctx.agent_config = ctx.agent_loader.load(fp)
            logging.config.dictConfig(ctx.agent_config.logging_config)
    except FileNotFoundError:
        if is_exit_on_except:
            logger.error(
                "Agent configuration file '{}' not found in the current directory.".format(
                    DEFAULT_AEA_CONFIG_FILE
                )
            )
            sys.exit(1)
    except jsonschema.exceptions.ValidationError:
        if is_exit_on_except:
            logger.error(
                "Agent configuration file '{}' is invalid. Please check the documentation.".format(
                    DEFAULT_AEA_CONFIG_FILE
                )
            )
            sys.exit(1)


def _load_env_file(env_file: str):
    """
    Load the content of the environment file into the process environment.

    :param env_file: path to the env file.
    :return: None.
    """
    load_dotenv(dotenv_path=Path(env_file), override=False)


def _verify_or_create_private_keys(ctx: Context) -> None:
    """
    Verify or create private keys.

    :param ctx: Context
    """
    path = Path(DEFAULT_AEA_CONFIG_FILE)
    agent_loader = ConfigLoader("aea-config_schema.json", AgentConfig)
    fp = path.open(mode="r", encoding="utf-8")
    aea_conf = agent_loader.load(fp)

    for identifier, _value in aea_conf.private_key_paths.read_all():
        if identifier not in SUPPORTED_CRYPTOS:
            ValueError("Unsupported identifier in private key paths.")

    fetchai_private_key_path = aea_conf.private_key_paths.read(FETCHAI)
    if fetchai_private_key_path is None:
        _create_fetchai_private_key()
        aea_conf.private_key_paths.update(FETCHAI, FETCHAI_PRIVATE_KEY_FILE)
    else:
        try:
            _try_validate_fet_private_key_path(fetchai_private_key_path)
        except FileNotFoundError:  # pragma: no cover
            logger.error(
                "File {} for private key {} not found.".format(
                    repr(fetchai_private_key_path), FETCHAI,
                )
            )
            sys.exit(1)

    ethereum_private_key_path = aea_conf.private_key_paths.read(ETHEREUM)
    if ethereum_private_key_path is None:
        _create_ethereum_private_key()
        aea_conf.private_key_paths.update(ETHEREUM, ETHEREUM_PRIVATE_KEY_FILE)
    else:
        try:
            _try_validate_ethereum_private_key_path(ethereum_private_key_path)
        except FileNotFoundError:  # pragma: no cover
            logger.error(
                "File {} for private key {} not found.".format(
                    repr(ethereum_private_key_path), ETHEREUM,
                )
            )
            sys.exit(1)

    # update aea config
    path = Path(DEFAULT_AEA_CONFIG_FILE)
    fp = path.open(mode="w", encoding="utf-8")
    agent_loader.dump(aea_conf, fp)
    ctx.agent_config = aea_conf


def _format_items(items):
    """Format list of items (protocols/connections) to a string for CLI output."""
    list_str = ""
    for item in items:
        list_str += (
            "{line}\n"
            "Public ID: {public_id}\n"
            "Name: {name}\n"
            "Description: {description}\n"
            "Author: {author}\n"
            "Version: {version}\n"
            "{line}\n".format(
                name=item["name"],
                public_id=item["public_id"],
                description=item["description"],
                author=item["author"],
                version=item["version"],
                line="-" * 30,
            )
        )
    return list_str


<<<<<<< HEAD
def retrieve_details(name: str, loader: ConfigLoader, config_filepath: str) -> Dict:
=======
def _format_skills(items):
    """Format list of skills to a string for CLI output."""
    list_str = ""
    for item in items:
        list_str += (
            "{line}\n"
            "Public ID: {public_id}\n"
            "Name: {name}\n"
            "Description: {description}\n"
            "Protocols: {protocols}\n"
            "Version: {version}\n"
            "{line}\n".format(
                name=item["name"],
                public_id=item["public_id"],
                description=item["description"],
                version=item["version"],
                protocols="".join(name + " | " for name in item["protocol_names"]),
                line="-" * 30,
            )
        )
    return list_str


def _retrieve_details(name: str, loader: ConfigLoader, config_filepath: str) -> Dict:
>>>>>>> e34b909b
    """Return description of a protocol, skill, connection."""
    config = loader.load(open(str(config_filepath)))
    item_name = config.agent_name if isinstance(config, AgentConfig) else config.name
    assert item_name == name
    return {
        "public_id": str(config.public_id),
        "name": item_name,
        "author": config.author,
        "description": config.description,
        "version": config.version,
    }


class AEAConfigException(Exception):
    """Exception about AEA configuration."""


class ConnectionsOption(click.Option):
    """Click option for the --connections option in 'aea run'."""

    def type_cast_value(self, ctx, value) -> Optional[List[PublicId]]:
        """
        Parse the list of string passed through command line.

        E.g. from 'stub,local' to ['stub', 'local'].

        :param ctx: the click context
        :param value: the list of connection names, as a string.
        :return:
        """
        if value is None:
            return None
        try:

            def arg_strip(s):
                return s.strip(" '\"")

            input_connection_ids = [
                arg_strip(s) for s in value.split(",") if arg_strip(s) != ""
            ]

            # remove duplicates, while preserving the order
            result = OrderedDict()  # type: OrderedDict[PublicId, None]
            for connection_id_string in input_connection_ids:
                connection_public_id = PublicId.from_str(connection_id_string)
                result[connection_public_id] = None
            return list(result.keys())
        except Exception:  # pragma: no cover
            raise click.BadParameter(value)


class PublicIdParameter(click.ParamType):
    """Define a public id parameter for Click applications."""

    def __init__(self, *args, **kwargs):
        """
        Initialize the Public Id parameter.

        Just forwards arguments to parent constructor.
        """
        super().__init__(*args, **kwargs)

    def get_metavar(self, param):
        """Return the metavar default for this param if it provides one."""
        return "PUBLIC_ID"

    def convert(self, value, param, ctx):
        """Convert the value. This is not invoked for values that are `None` (the missing value)."""
        try:
            return PublicId.from_str(value)
        except ValueError:
            self.fail(value, param, ctx)


class AgentDirectory(click.Path):
    """A click.Path, but with further checks  applications."""

    def __init__(self):
        """Initialize the agent directory parameter."""
        super().__init__(
            exists=True, file_okay=False, dir_okay=True, readable=True, writable=False
        )

    def get_metavar(self, param):
        """Return the metavar default for this param if it provides one."""
        return "AGENT_DIRECTORY"

    def convert(self, value, param, ctx):
        """Convert the value. This is not invoked for values that are `None` (the missing value)."""
        cwd = os.getcwd()
        path = Path(value)
        try:
            # check that the target folder is an AEA project.
            os.chdir(path)
            fp = open(DEFAULT_AEA_CONFIG_FILE, mode="r", encoding="utf-8")
            ctx.obj.agent_config = ctx.obj.agent_loader.load(fp)
            try_to_load_agent_config(ctx.obj)
            # everything ok - return the parameter to the command
            return value
        except Exception:
            logger.error("The name provided is not a path to an AEA project.")
            self.fail(value, param, ctx)
        finally:
            os.chdir(cwd)


def _validate_package_name(package_name: str):
    """Check that the package name matches the pattern r"[a-zA-Z_][a-zA-Z0-9_]*".

    >>> _validate_package_name("this_is_a_good_package_name")
    >>> _validate_package_name("this-is-not")
    Traceback (most recent call last):
    ...
    click.exceptions.BadParameter: this-is-not is not a valid package name.
    """
    if re.fullmatch(PublicId.PACKAGE_NAME_REGEX, package_name) is None:
        raise click.BadParameter("{} is not a valid package name.".format(package_name))


def _is_validate_author_handle(author: str) -> bool:
    """Check that the author matches the pattern r"[a-zA-Z_][a-zA-Z0-9_]*".

    >>> _is_validate_author_handle("this_is_a_good_author_name")
    ...
    True
    >>> _is_validate_author_handle("this-is-not")
    ...
    False
    """
    if re.fullmatch(PublicId.AUTHOR_REGEX, author) is None:
        return False
    return True


def _try_get_item_source_path(
    path: str, author_name: str, item_type_plural: str, item_name: str
) -> str:
    """
    Get the item source path.

    :param path: the source path root
    :param author_name: the name of the author of the item
    :param item_type_plural: the item type (plural)
    :param item_name: the item name

    :return: the item source path
    """
    source_path = os.path.join(path, author_name, item_type_plural, item_name)
    if not os.path.exists(source_path):
        raise click.ClickException(
            'Item "{}" not found in source folder.'.format(item_name)
        )
    return source_path


def _try_get_vendorized_item_target_path(
    path: str, author_name: str, item_type_plural: str, item_name: str
) -> str:
    """
    Get the item target path.

    :param path: the target path root
    :param author_name the author name
    :param item_type_plural: the item type (plural)
    :param item_name: the item name

    :return: the item target path
    """
    target_path = os.path.join(path, "vendor", author_name, item_type_plural, item_name)
    if os.path.exists(target_path):
        raise click.ClickException(
            'Item "{}" already exists in target folder.'.format(item_name)
        )
    return target_path


def _copy_package_directory(ctx, package_path, item_type, item_name, author_name):
    """
     Copy a package directory to the agent vendor resources.

    :param ctx: the CLI context .
    :param package_path: the path to the package to be added.
    :param item_type: the type of the package.
    :param item_name: the name of the package.
    :param author_name: the author of the package.
    :return: None
    :raises SystemExit: if the copy raises an exception.
    """
    # copy the item package into the agent's supported packages.
    item_type_plural = item_type + "s"
    src = str(package_path.absolute())
    dest = os.path.join(ctx.cwd, "vendor", author_name, item_type_plural, item_name)
    logger.debug("Copying {} modules. src={} dst={}".format(item_type, src, dest))
    try:
        shutil.copytree(src, dest)
    except Exception as e:
        logger.error(str(e))
        sys.exit(1)

    Path(ctx.cwd, "vendor", author_name, item_type_plural, "__init__.py").touch()


def _find_item_locally(ctx, item_type, item_public_id) -> Path:
    """
    Find an item in the registry or in the AEA directory.

    :param ctx: the CLI context.
    :param item_type: the type of the item to load. One of: protocols, connections, skills
    :param item_public_id: the public id of the item to find.
    :return: path to the package directory (either in registry or in aea directory).
    :raises SystemExit: if the search fails.
    """
    item_type_plural = item_type + "s"
    item_name = item_public_id.name

    # check in registry
    registry_path = os.path.join(ctx.cwd, ctx.agent_config.registry_path)
    package_path = Path(
        registry_path, item_public_id.author, item_type_plural, item_name
    )
    config_file_name = _get_default_configuration_file_name_from_type(item_type)
    item_configuration_filepath = package_path / config_file_name
    if not item_configuration_filepath.exists():
        # then check in aea dir
        registry_path = AEA_DIR
        package_path = Path(registry_path, item_type_plural, item_name)
        item_configuration_filepath = package_path / config_file_name
        if not item_configuration_filepath.exists():
            logger.error("Cannot find {}: '{}'.".format(item_type, item_public_id))
            sys.exit(1)

    # try to load the item configuration file
    try:
        item_configuration_loader = ConfigLoader.from_configuration_type(
            ConfigurationType(item_type)
        )
        item_configuration = item_configuration_loader.load(
            item_configuration_filepath.open()
        )
    except ValidationError as e:
        logger.error(
            "{} configuration file not valid: {}".format(item_type.capitalize(), str(e))
        )
        sys.exit(1)

    # check that the configuration file of the found package matches the expected author and version.
    version = item_configuration.version
    author = item_configuration.author
    if item_public_id.author != author or item_public_id.version != version:
        logger.error(
            "Cannot find {} with author and version specified.".format(item_type)
        )
        sys.exit(1)

    return package_path


def _init_cli_config() -> None:
    """
    Create cli config folder and file.

    :return: None
    """
    conf_dir = os.path.dirname(CLI_CONFIG_PATH)
    if not os.path.exists(conf_dir):
        os.makedirs(conf_dir)
    with open(CLI_CONFIG_PATH, "w+") as f:
        yaml.dump({}, f, default_flow_style=False)


def _update_cli_config(dict_conf: Dict) -> None:
    """
    Update CLI config and write to yaml file.

    :param dict_conf: dict config to write.

    :return: None
    """
    config = _get_or_create_cli_config()
    config.update(dict_conf)
    with open(CLI_CONFIG_PATH, "w") as f:
        yaml.dump(config, f, default_flow_style=False)


def _get_or_create_cli_config() -> Dict:
    """
    Read or create CLI config from yaml file.

    :return: dict CLI config.
    """
    try:
        return _load_yaml(CLI_CONFIG_PATH)
    except FileNotFoundError:
        _init_cli_config()
    return _load_yaml(CLI_CONFIG_PATH)


def _load_yaml(filepath: str) -> Dict:
    """
    Read content from yaml file.

    :param filepath: str path to yaml file.

    :return: dict YAML content
    """
    with open(filepath, "r") as f:
        try:
            return yaml.safe_load(f)
        except yaml.YAMLError as e:
            raise click.ClickException(
                "Loading yaml config from {} failed: {}".format(filepath, e)
            )<|MERGE_RESOLUTION|>--- conflicted
+++ resolved
@@ -279,34 +279,7 @@
     return list_str
 
 
-<<<<<<< HEAD
-def retrieve_details(name: str, loader: ConfigLoader, config_filepath: str) -> Dict:
-=======
-def _format_skills(items):
-    """Format list of skills to a string for CLI output."""
-    list_str = ""
-    for item in items:
-        list_str += (
-            "{line}\n"
-            "Public ID: {public_id}\n"
-            "Name: {name}\n"
-            "Description: {description}\n"
-            "Protocols: {protocols}\n"
-            "Version: {version}\n"
-            "{line}\n".format(
-                name=item["name"],
-                public_id=item["public_id"],
-                description=item["description"],
-                version=item["version"],
-                protocols="".join(name + " | " for name in item["protocol_names"]),
-                line="-" * 30,
-            )
-        )
-    return list_str
-
-
 def _retrieve_details(name: str, loader: ConfigLoader, config_filepath: str) -> Dict:
->>>>>>> e34b909b
     """Return description of a protocol, skill, connection."""
     config = loader.load(open(str(config_filepath)))
     item_name = config.agent_name if isinstance(config, AgentConfig) else config.name
