--- conflicted
+++ resolved
@@ -65,11 +65,7 @@
     SKILL,
     VENDOR,
 )
-<<<<<<< HEAD
-from aea.configurations.data_types import PublicId
-=======
-from aea.configurations.data_types import PackageId
->>>>>>> 21026240
+from aea.configurations.data_types import PackageId, PublicId
 from aea.configurations.loader import ConfigLoader
 from aea.configurations.manager import AgentConfigManager
 from aea.configurations.utils import replace_component_ids
