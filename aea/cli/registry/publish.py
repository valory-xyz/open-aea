# -*- coding: utf-8 -*-
# ------------------------------------------------------------------------------
#
#   Copyright 2018-2019 Fetch.AI Limited
#
#   Licensed under the Apache License, Version 2.0 (the "License");
#   you may not use this file except in compliance with the License.
#   You may obtain a copy of the License at
#
#       http://www.apache.org/licenses/LICENSE-2.0
#
#   Unless required by applicable law or agreed to in writing, software
#   distributed under the License is distributed on an "AS IS" BASIS,
#   WITHOUT WARRANTIES OR CONDITIONS OF ANY KIND, either express or implied.
#   See the License for the specific language governing permissions and
#   limitations under the License.
#
# ------------------------------------------------------------------------------
"""Methods for CLI publish functionality."""

import os
import tarfile

import click

from aea.cli.common import Context, logger, try_to_load_agent_config
from aea.cli.registry.utils import (
    check_is_author_logged_in,
    clean_tarfiles,
    request_api,
)
from aea.configurations.base import DEFAULT_AEA_CONFIG_FILE


def _compress(output_filename: str, *filepaths):
    """Compare the output file."""
    with tarfile.open(output_filename, "w:gz") as f:
        for filepath in filepaths:
            f.add(filepath, arcname=os.path.basename(filepath))


@clean_tarfiles
def publish_agent(ctx: Context):
    """Publish an agent."""
    try_to_load_agent_config(ctx)
    check_is_author_logged_in(ctx.agent_config.author)

    name = ctx.agent_config.agent_name
    agent_config_path = os.path.join(ctx.cwd, DEFAULT_AEA_CONFIG_FILE)
    output_tar = os.path.join(ctx.cwd, "{}.tar.gz".format(name))
    _compress(output_tar, agent_config_path)

    data = {
        "name": name,
        "description": ctx.agent_config.description,
        "version": ctx.agent_config.version,
        "connections": ctx.agent_config.connections,
        "protocols": ctx.agent_config.protocols,
        "skills": ctx.agent_config.skills,
    }
<<<<<<< HEAD
    for key in ("connections", "contracts", "protocols", "skills"):
        data[key] = agent_config[key]
=======
>>>>>>> e34b909b

    path = "/agents/create"
    logger.debug("Publishing agent {} to Registry ...".format(name))
    resp = request_api("POST", path, data=data, is_auth=True, filepath=output_tar)
    click.echo(
        "Successfully published agent {} to the Registry. Public ID: {}".format(
            name, resp["public_id"]
        )
    )<|MERGE_RESOLUTION|>--- conflicted
+++ resolved
@@ -55,14 +55,10 @@
         "description": ctx.agent_config.description,
         "version": ctx.agent_config.version,
         "connections": ctx.agent_config.connections,
+        "contracts": ctx.agent_config.contracts,
         "protocols": ctx.agent_config.protocols,
         "skills": ctx.agent_config.skills,
     }
-<<<<<<< HEAD
-    for key in ("connections", "contracts", "protocols", "skills"):
-        data[key] = agent_config[key]
-=======
->>>>>>> e34b909b
 
     path = "/agents/create"
     logger.debug("Publishing agent {} to Registry ...".format(name))
