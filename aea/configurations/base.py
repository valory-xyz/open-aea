# -*- coding: utf-8 -*-
# ------------------------------------------------------------------------------
#
#   Copyright 2018-2019 Fetch.AI Limited
#
#   Licensed under the Apache License, Version 2.0 (the "License");
#   you may not use this file except in compliance with the License.
#   You may obtain a copy of the License at
#
#       http://www.apache.org/licenses/LICENSE-2.0
#
#   Unless required by applicable law or agreed to in writing, software
#   distributed under the License is distributed on an "AS IS" BASIS,
#   WITHOUT WARRANTIES OR CONDITIONS OF ANY KIND, either express or implied.
#   See the License for the specific language governing permissions and
#   limitations under the License.
#
# ------------------------------------------------------------------------------

"""Classes to handle AEA configurations."""

from abc import ABC, abstractmethod
from typing import TypeVar, Generic, Optional, List, Tuple, Dict, Set, cast

DEFAULT_AEA_CONFIG_FILE = "aea-config.yaml"
DEFAULT_SKILL_CONFIG_FILE = "skill.yaml"
DEFAULT_CONNECTION_CONFIG_FILE = 'connection.yaml'
DEFAULT_PROTOCOL_CONFIG_FILE = 'protocol.yaml'
T = TypeVar('T')

Address = str
ProtocolId = str
SkillId = str


class JSONSerializable(ABC):
    """Interface for JSON-serializable objects."""

    @property
    @abstractmethod
    def json(self) -> Dict:
        """Compute the JSON representation."""

    @classmethod
    def from_json(cls, obj: Dict):
        """Build from a JSON object."""


class Configuration(JSONSerializable, ABC):
    """Configuration class."""


class CRUDCollection(Generic[T]):
    """Interface of a CRUD collection."""

    def __init__(self):
        """Instantiate a CRUD collection."""
        self._items_by_id = {}  # type: Dict[str, T]

    def create(self, item_id: str, item: T) -> None:
        """
        Add an item.

        :param item_id: the item id.
        :param item: the item to be added.
        :return: None
        :raises ValueError: if the item with the same id is already in the collection.
        """
        if item_id in self._items_by_id:
            raise ValueError("Item with name {} already present!".format(item_id))
        else:
            self._items_by_id[item_id] = item

    def read(self, item_id: str) -> Optional[T]:
        """
        Get an item by its name.

        :param item_id: the item id.
        :return: the associated item, or None if the item id is not present.
        """
        return self._items_by_id.get(item_id, None)

    def update(self, item_id: str, item: T) -> None:
        """
        Update an existing item.

        :param item_id: the item id.
        :param item: the item to be added.
        :return: None
        """
        self._items_by_id[item_id] = item

    def delete(self, item_id: str) -> None:
        """Delete an item."""
        if item_id in self._items_by_id.keys():
            del self._items_by_id[item_id]

    def read_all(self) -> List[Tuple[str, T]]:
        """Read all the items."""
        return [(k, v) for k, v in self._items_by_id.items()]


class ConnectionConfig(Configuration):
    """Handle connection configuration."""

    def __init__(self,
                 name: str = "",
                 authors: str = "",
                 version: str = "",
                 license: str = "",
                 url: str = "",
                 class_name: str = "",
                 supported_protocols: Optional[List[str]] = None,
                 dependencies: Optional[List[str]] = None,
                 **config):
        """Initialize a connection configuration object."""
        self.name = name
        self.authors = authors
        self.version = version
        self.license = license
        self.url = url
        self.class_name = class_name
        self.supported_protocols = supported_protocols if supported_protocols is not None else []
        self.dependencies = dependencies if dependencies is not None else []
        self.config = config

    @property
    def json(self) -> Dict:
        """Return the JSON representation."""
        return {
            "name": self.name,
            "authors": self.authors,
            "version": self.version,
            "license": self.license,
            "url": self.url,
            "class_name": self.class_name,
            "supported_protocols": self.supported_protocols,
            "dependencies": self.dependencies,
            "config": self.config
        }

    @classmethod
    def from_json(cls, obj: Dict):
        """Initialize from a JSON object."""
        supported_protocols = cast(List[str], obj.get("supported_protocols", []))
        dependencies = cast(List[str], obj.get("dependencies", []))
        return ConnectionConfig(
            name=cast(str, obj.get("name")),
            authors=cast(str, obj.get("authors")),
            version=cast(str, obj.get("version")),
            license=cast(str, obj.get("license")),
            url=cast(str, obj.get("url")),
            class_name=cast(str, obj.get("class_name")),
            supported_protocols=supported_protocols,
            dependencies=dependencies,
            **cast(dict, obj.get("config"))
        )


class ProtocolConfig(Configuration):
    """Handle protocol configuration."""

    def __init__(self,
                 name: str = "",
                 authors: str = "",
                 version: str = "",
                 license: str = "",
                 url: str = "",
                 dependencies: Optional[List[str]] = None):
        """Initialize a connection configuration object."""
        self.name = name
        self.authors = authors
        self.version = version
        self.license = license
        self.url = url
        self.dependencies = dependencies

    @property
    def json(self) -> Dict:
        """Return the JSON representation."""
        return {
            "name": self.name,
            "authors": self.authors,
            "version": self.version,
            "license": self.license,
            "url": self.url,
            "dependencies": self.dependencies
        }

    @classmethod
    def from_json(cls, obj: Dict):
        """Initialize from a JSON object."""
        dependencies = cast(List[str], obj.get("dependencies", []))
        return ProtocolConfig(
            name=cast(str, obj.get("name")),
            authors=cast(str, obj.get("authors")),
            version=cast(str, obj.get("version")),
            license=cast(str, obj.get("license")),
            url=cast(str, obj.get("url")),
            dependencies=dependencies
        )


class HandlerConfig(Configuration):
    """Handle a skill handler configuration."""

    def __init__(self, class_name: str = "", **args):
        """Initialize a handler configuration."""
        self.class_name = class_name
        self.args = args

    @property
    def json(self) -> Dict:
        """Return the JSON representation."""
        return {
            "class_name": self.class_name,
            "args": self.args
        }

    @classmethod
    def from_json(cls, obj: Dict):
        """Initialize from a JSON object."""
        class_name = cast(str, obj.get("class_name"))
        return HandlerConfig(
            class_name=class_name,
            args=obj.get("args")
        )


class BehaviourConfig(Configuration):
    """Handle a skill behaviour configuration."""

    def __init__(self, class_name: str = "", **args):
        """Initialize a behaviour configuration."""
        self.class_name = class_name
        self.args = args

    @property
    def json(self) -> Dict:
        """Return the JSON representation."""
        return {
            "class_name": self.class_name,
            "args": self.args
        }

    @classmethod
    def from_json(cls, obj: Dict):
        """Initialize from a JSON object."""
        class_name = cast(str, obj.get("class_name"))
        return BehaviourConfig(
            class_name=class_name,
            args=obj.get("args")
        )


class TaskConfig(Configuration):
    """Handle a skill task configuration."""

    def __init__(self, class_name: str = "", **args):
        """Initialize a task configuration."""
        self.class_name = class_name
        self.args = args

    @property
    def json(self) -> Dict:
        """Return the JSON representation."""
        return {
            "class_name": self.class_name,
            "args": self.args
        }

    @classmethod
    def from_json(cls, obj: Dict):
        """Initialize from a JSON object."""
        class_name = cast(str, obj.get("class_name"))
        return TaskConfig(
            class_name=class_name,
            args=obj.get("args")
        )


class SkillConfig(Configuration):
    """Class to represent a skill configuration file."""

    def __init__(self,
                 name: str = "",
                 authors: str = "",
                 version: str = "",
                 license: str = "",
                 url: str = "",
                 protocol: str = "",
                 dependencies: Optional[List[str]] = None):
        """Initialize a skill configuration."""
        self.name = name
        self.authors = authors
        self.version = version
        self.license = license
        self.url = url
        self.protocol = protocol
<<<<<<< HEAD
        self.handlers = CRUDCollection[HandlerConfig]()
=======
        self.dependencies = dependencies
        self.handler = HandlerConfig()
>>>>>>> 12fe1802
        self.behaviours = CRUDCollection[BehaviourConfig]()
        self.tasks = CRUDCollection[TaskConfig]()

    @property
    def json(self) -> Dict:
        """Return the JSON representation."""
        return {
            "name": self.name,
            "authors": self.authors,
            "version": self.version,
            "license": self.license,
            "url": self.url,
            "protocol": self.protocol,
<<<<<<< HEAD
            "handlers": [{"handler": h.json} for _, h in self.handlers.read_all()],
=======
            "dependencies": self.dependencies,
            "handler": self.handler.json,
>>>>>>> 12fe1802
            "behaviours": [{"behaviour": b.json} for _, b in self.behaviours.read_all()],
            "tasks": [{"task": t.json} for _, t in self.tasks.read_all()],
        }

    @classmethod
    def from_json(cls, obj: Dict):
        """Initialize from a JSON object."""
        name = cast(str, obj.get("name"))
        authors = cast(str, obj.get("authors"))
        version = cast(str, obj.get("version"))
        license = cast(str, obj.get("license"))
        url = cast(str, obj.get("url"))
        protocol = cast(str, obj.get("protocol"))
        dependencies = cast(List[str], obj.get("dependencies", []))
        skill_config = SkillConfig(
            name=name,
            authors=authors,
            version=version,
            license=license,
            url=url,
            protocol=protocol,
            dependencies=dependencies
        )

        for b in obj.get("behaviours"):  # type: ignore
            behaviour_config = BehaviourConfig.from_json(b["behaviour"])
            skill_config.behaviours.create(behaviour_config.class_name, behaviour_config)

        for t in obj.get("tasks"):  # type: ignore
            task_config = TaskConfig.from_json(t["task"])
            skill_config.tasks.create(task_config.class_name, task_config)

        for h in obj.get("handlers"):  # type: ignore
            handler_config = HandlerConfig.from_json(t["handler"])
            skill_config.handlers.create(handler_config.class_name, handler_config)

        return skill_config


class AgentConfig(Configuration):
    """Class to represent the agent configuration file."""

    def __init__(self,
                 agent_name: str = "",
                 aea_version: str = "",
                 authors: str = "",
                 version: str = "",
                 license: str = "",
                 url: str = "",
                 registry_path: str = "",
                 private_key_pem_path: str = ""):
        """Instantiate the agent configuration object."""
        self.agent_name = agent_name
        self.aea_version = aea_version
        self.authors = authors
        self.version = version
        self.license = license
        self.url = url
        self.registry_path = registry_path
        self.private_key_pem_path = private_key_pem_path
        self._default_connection = None  # type: Optional[str]
        self.connections = set()  # type: Set[str]
        self.protocols = set()  # type: Set[str]
        self.skills = set()  # type: Set[str]

    @property
    def default_connection(self) -> str:
        """Get the default connection."""
        assert self._default_connection is not None, "Default connection not set yet."
        return self._default_connection

    @default_connection.setter
    def default_connection(self, connection_name: str):
        """
        Set the default connection.

        :param connection_name: the name of the default connection.
        :return: None
        """
        self._default_connection = connection_name

    @property
    def json(self) -> Dict:
        """Return the JSON representation."""
        return {
            "agent_name": self.agent_name,
            "aea_version": self.aea_version,
            "authors": self.authors,
            "version": self.version,
            "license": self.license,
            "url": self.url,
            "registry_path": self.registry_path,
            "private_key_pem_path": self.private_key_pem_path,
            "default_connection": self.default_connection,
            "connections": sorted(self.connections),
            "protocols": sorted(self.protocols),
            "skills": sorted(self.skills)
        }

    @classmethod
    def from_json(cls, obj: Dict):
        """Initialize from a JSON object."""
        agent_config = AgentConfig(
            agent_name=cast(str, obj.get("agent_name")),
            aea_version=cast(str, obj.get("aea_version")),
            authors=cast(str, obj.get("authors")),
            version=cast(str, obj.get("version")),
            license=cast(str, obj.get("license")),
            url=cast(str, obj.get("url")),
            registry_path=cast(str, obj.get("registry_path")),
            private_key_pem_path=cast(str, obj.get("private_key_pem_path")),
        )

        agent_config.connections = set(cast(List[str], obj.get("connections")))
        agent_config.protocols = set(cast(List[str], obj.get("protocols")))
        agent_config.skills = set(cast(List[str], obj.get("skills")))

        # set default configuration
        default_connection_name = obj.get("default_connection", None)
        agent_config.default_connection = default_connection_name

        return agent_config<|MERGE_RESOLUTION|>--- conflicted
+++ resolved
@@ -297,12 +297,8 @@
         self.license = license
         self.url = url
         self.protocol = protocol
-<<<<<<< HEAD
+        self.dependencies = dependencies
         self.handlers = CRUDCollection[HandlerConfig]()
-=======
-        self.dependencies = dependencies
-        self.handler = HandlerConfig()
->>>>>>> 12fe1802
         self.behaviours = CRUDCollection[BehaviourConfig]()
         self.tasks = CRUDCollection[TaskConfig]()
 
@@ -316,12 +312,8 @@
             "license": self.license,
             "url": self.url,
             "protocol": self.protocol,
-<<<<<<< HEAD
+            "dependencies": self.dependencies,
             "handlers": [{"handler": h.json} for _, h in self.handlers.read_all()],
-=======
-            "dependencies": self.dependencies,
-            "handler": self.handler.json,
->>>>>>> 12fe1802
             "behaviours": [{"behaviour": b.json} for _, b in self.behaviours.read_all()],
             "tasks": [{"task": t.json} for _, t in self.tasks.read_all()],
         }
