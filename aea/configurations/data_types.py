# -*- coding: utf-8 -*-
# ------------------------------------------------------------------------------
#
#   Copyright 2022 Valory AG
#   Copyright 2018-2021 Fetch.AI Limited
#
#   Licensed under the Apache License, Version 2.0 (the "License");
#   you may not use this file except in compliance with the License.
#   You may obtain a copy of the License at
#
#       http://www.apache.org/licenses/LICENSE-2.0
#
#   Unless required by applicable law or agreed to in writing, software
#   distributed under the License is distributed on an "AS IS" BASIS,
#   WITHOUT WARRANTIES OR CONDITIONS OF ANY KIND, either express or implied.
#   See the License for the specific language governing permissions and
#   limitations under the License.
#
# ------------------------------------------------------------------------------
"""Base config data types."""
import functools
import re
from abc import ABC, abstractmethod
from enum import Enum
from typing import (
    Any,
    Collection,
    Dict,
    Generic,
    List,
    Optional,
    Set,
    Tuple,
    TypeVar,
    Union,
    cast,
)

import semver
from packaging.specifiers import SpecifierSet

from aea.configurations.constants import (
    AGENT,
    CONNECTION,
    CONTRACT,
    DEFAULT_GIT_REF,
    PROTOCOL,
    SKILL,
)
from aea.exceptions import enforce
from aea.helpers.base import (
    IPFSHash,
    IPFSHashOrStr,
    IPFS_HASH_REGEX,
    RegexConstrainedString,
    SIMPLE_ID_REGEX,
    SimpleId,
    SimpleIdOrStr,
)


T = TypeVar("T")


VersionInfoClass = semver.VersionInfo
PackageVersionLike = Union[str, semver.VersionInfo]


class JSONSerializable(ABC):
    """Interface for JSON-serializable objects."""

    @property
    @abstractmethod
    def json(self) -> Dict:
        """Compute the JSON representation."""

    @classmethod
    def from_json(cls, obj: Dict) -> "JSONSerializable":
        """Build from a JSON object."""


@functools.total_ordering
class PackageVersion:
    """A package version."""

    _version: PackageVersionLike

    def __init__(self, version_like: PackageVersionLike) -> None:
        """
        Initialize a package version.

        :param version_like: a string, os a semver.VersionInfo object.
        """
        if isinstance(version_like, str) and version_like == "latest":
            self._version = version_like
        elif isinstance(version_like, str) and version_like == "any":
            self._version = version_like
        elif isinstance(version_like, str):
            self._version = VersionInfoClass.parse(version_like)
        elif isinstance(version_like, VersionInfoClass):
            self._version = version_like
        else:
            raise ValueError("Version type not valid.")

    @property
    def is_latest(self) -> bool:
        """Check whether the version is 'latest'."""
        return isinstance(self._version, str) and self._version == "latest"

    def __str__(self) -> str:
        """Get the string representation."""
        return str(self._version)

    def __eq__(self, other: Any) -> bool:
        """Check equality."""
        return isinstance(other, PackageVersion) and self._version == other._version

    def __lt__(self, other: Any) -> bool:
        """Compare with another object."""
        enforce(
            isinstance(other, PackageVersion),
            f"Cannot compare {type(self)} with type {type(other)}.",
        )
        other = cast(PackageVersion, other)
        if self.is_latest or other.is_latest:
            return self.is_latest < other.is_latest
        return str(self) < str(other)


class PackageType(Enum):
    """Package types."""

    AGENT = AGENT
    PROTOCOL = PROTOCOL
    CONNECTION = CONNECTION
    CONTRACT = CONTRACT
    SKILL = SKILL

    def to_plural(self) -> str:
        """
        Get the plural name.

        >>> PackageType.AGENT.to_plural()
        'agents'
        >>> PackageType.PROTOCOL.to_plural()
        'protocols'
        >>> PackageType.CONNECTION.to_plural()
        'connections'
        >>> PackageType.SKILL.to_plural()
        'skills'
        >>> PackageType.CONTRACT.to_plural()
        'contracts'

        :return: pluralised package type
        """
        return self.value + "s"

    def __str__(self) -> str:
        """Convert to string."""
        return str(self.value)


class ComponentType(Enum):
    """Enum of component types supported."""

    PROTOCOL = PROTOCOL
    CONNECTION = CONNECTION
    SKILL = SKILL
    CONTRACT = CONTRACT

    def to_package_type(self) -> PackageType:
        """Get package type for component type."""
        return PackageType(self.value)

    @staticmethod
    def plurals() -> Collection[str]:  # pylint: disable=unsubscriptable-object
        """
        Get the collection of type names, plural.

        >>> ComponentType.plurals()
        ['protocols', 'connections', 'skills', 'contracts']

        :return: list of all pluralised component types
        """
        return list(map(lambda x: x.to_plural(), ComponentType))

    def to_plural(self) -> str:
        """
        Get the plural version of the component type.

        >>> ComponentType.PROTOCOL.to_plural()
        'protocols'
        >>> ComponentType.CONNECTION.to_plural()
        'connections'
        >>> ComponentType.SKILL.to_plural()
        'skills'
        >>> ComponentType.CONTRACT.to_plural()
        'contracts'

        :return: pluralised component type
        """
        return self.value + "s"

    def __str__(self) -> str:
        """Get the string representation."""
        return str(self.value)


PackageIdPrefix = Tuple[ComponentType, str, str]


class PublicId(JSONSerializable):
    """This class implement a public identifier.

    A public identifier is composed of three elements:
    - author
    - name
    - version

    The concatenation of those three elements gives the public identifier:

        author/name:version

    >>> public_id = PublicId("author", "my_package", "0.1.0")
    >>> assert public_id.author == "author"
    >>> assert public_id.name == "my_package"
    >>> assert public_id.version == "0.1.0"
    >>> another_public_id = PublicId("author", "my_package", "0.1.0")
    >>> assert hash(public_id) == hash(another_public_id)
    >>> assert public_id == another_public_id
    >>> latest_public_id = PublicId("author", "my_package", "latest")
    >>> latest_public_id
    <author/my_package:latest>
    >>> latest_public_id.package_version.is_latest
    True
    """

    __slots__ = ("_author", "_name", "_package_version")

    AUTHOR_REGEX = SIMPLE_ID_REGEX
    PACKAGE_NAME_REGEX = SIMPLE_ID_REGEX
    VERSION_NUMBER_PART_REGEX = r"(0|[1-9]\d*)"
    VERSION_REGEX = fr"(any|latest|({VERSION_NUMBER_PART_REGEX})\.({VERSION_NUMBER_PART_REGEX})\.({VERSION_NUMBER_PART_REGEX})(?:-((?:0|[1-9]\d*|\d*[a-zA-Z-][0-9a-zA-Z-]*)(?:\.(?:0|[1-9]\d*|\d*[a-zA-Z-][0-9a-zA-Z-]*))*))?(?:\+([0-9a-zA-Z-]+(?:\.[0-9a-zA-Z-]+)*))?)"
    PUBLIC_ID_REGEX = fr"^({AUTHOR_REGEX})/({PACKAGE_NAME_REGEX})(:({VERSION_REGEX}))?$"
    PUBLIC_ID_URI_REGEX = (
        fr"^({AUTHOR_REGEX})/({PACKAGE_NAME_REGEX})/({VERSION_REGEX})$"
    )

    ANY_VERSION = "any"
    LATEST_VERSION = "latest"

    def __init__(
        self,
        author: SimpleIdOrStr,
        name: SimpleIdOrStr,
        version: Optional[PackageVersionLike] = None,
    ) -> None:
        """Initialize the public identifier."""
        self._author = SimpleId(author)
        self._name = SimpleId(name)
        self._package_version = (
            PackageVersion(version)
            if version is not None
            else PackageVersion(self.LATEST_VERSION)
        )

    @property
    def author(self) -> str:
        """Get the author."""
        return str(self._author)

    @property
    def name(self) -> str:
        """Get the name."""
        return str(self._name)

    @property
    def version(self) -> str:
        """Get the version string."""
        return str(self._package_version)

    @property
    def package_version(self) -> PackageVersion:
        """Get the package version object."""
        return self._package_version

    def to_any(self) -> "PublicId":
        """Return the same public id, but with any version."""
        return PublicId(self.author, self.name, self.ANY_VERSION)

    def same_prefix(self, other: "PublicId") -> bool:
        """Check if the other public id has the same author and name of this."""
        return self.name == other.name and self.author == other.author

    def to_latest(self) -> "PublicId":
        """Return the same public id, but with latest version."""
        return PublicId(self.author, self.name, self.LATEST_VERSION)

    @classmethod
    def is_valid_str(cls, public_id_string: str) -> bool:
        """
        Check if a string is a public id.

        :param public_id_string: the public id in string format.
        :return: bool indicating validity
        """
        match = re.match(cls.PUBLIC_ID_REGEX, public_id_string)
        return match is not None

    @classmethod
    def from_str(cls, public_id_string: str) -> "PublicId":
        """
        Initialize the public id from the string.

        >>> str(PublicId.from_str("author/package_name:0.1.0"))
        'author/package_name:0.1.0'

        A bad formatted input raises value error:
        >>> PublicId.from_str("bad/formatted:input")
        Traceback (most recent call last):
        ...
        ValueError: Input 'bad/formatted:input' is not well formatted.

        :param public_id_string: the public id in string format.
        :return: the public id object.
        :raises ValueError: if the string in input is not well formatted.
        """
        match = re.match(cls.PUBLIC_ID_REGEX, public_id_string)
        if match is None:
            raise ValueError(
                "Input '{}' is not well formatted.".format(public_id_string)
            )
        username = match.group(1)
        package_name = match.group(2)
        version = match.group(3)[1:] if ":" in public_id_string else None
        return PublicId(username, package_name, version)

    @classmethod
    def try_from_str(cls, public_id_string: str) -> Optional["PublicId"]:
        """
        Safely try to get public id from string.

        :param public_id_string: the public id in string format.
        :return: the public id object or None
        """
        result: Optional[PublicId] = None
        try:
            result = cls.from_str(public_id_string)
        except ValueError:
            pass
        return result

    @classmethod
    def from_uri_path(cls, public_id_uri_path: str) -> "PublicId":
        """
        Initialize the public id from the string.

        >>> str(PublicId.from_uri_path("author/package_name/0.1.0"))
        'author/package_name:0.1.0'

        A bad formatted input raises value error:
        >>> PublicId.from_uri_path("bad/formatted:input")
        Traceback (most recent call last):
        ...
        ValueError: Input 'bad/formatted:input' is not well formatted.

        :param public_id_uri_path: the public id in uri path string format.
        :return: the public id object.
        :raises ValueError: if the string in input is not well formatted.
        """
        if not re.match(cls.PUBLIC_ID_URI_REGEX, public_id_uri_path):
            raise ValueError(
                "Input '{}' is not well formatted.".format(public_id_uri_path)
            )
        username, package_name, version = re.findall(
            cls.PUBLIC_ID_URI_REGEX, public_id_uri_path
        )[0][:3]
        return PublicId(username, package_name, version)

    @property
    def to_uri_path(self) -> str:
        """
        Turn the public id into a uri path string.

        :return: uri path string
        """
        return "{author}/{name}/{version}".format(
            author=self.author, name=self.name, version=self.version
        )

    @property
    def json(self) -> Dict:
        """Compute the JSON representation."""
        return {"author": self.author, "name": self.name, "version": self.version}

    @classmethod
    def from_json(cls, obj: Dict) -> "PublicId":
        """Build from a JSON object."""
        return PublicId(obj["author"], obj["name"], obj["version"],)

    def __hash__(self) -> int:
        """Get the hash."""
        return hash((self.author, self.name, self.version))

    def __str__(self) -> str:
        """Get the string representation."""
        return "{author}/{name}:{version}".format(
            author=self.author, name=self.name, version=self.version
        )

    def __repr__(self) -> str:
        """Get the representation."""
        return f"<{self}>"

    def __eq__(self, other: Any) -> bool:
        """Compare with another object."""
        return (
            isinstance(other, PublicId)
            and self.author == other.author
            and self.name == other.name
            and self.version == other.version
        )

    def __lt__(self, other: Any) -> bool:
        """
        Compare two public ids.

        >>> public_id_1 = PublicId("author_1", "name_1", "0.1.0")
        >>> public_id_2 = PublicId("author_1", "name_1", "0.1.1")
        >>> public_id_3 = PublicId("author_1", "name_2", "0.1.0")
        >>> public_id_1 > public_id_2
        False
        >>> public_id_1 < public_id_2
        True

        >>> public_id_1 < public_id_3
        Traceback (most recent call last):
        ...
        ValueError: The public IDs author_1/name_1:0.1.0 and author_1/name_2:0.1.0 cannot be compared. Their author or name attributes are different.

        :param other: the object to compate to
        :raises ValueError: if the public ids cannot be confirmed
        :return: whether or not the inequality is satisfied
        """
        if (
            isinstance(other, PublicId)
            and self.author == other.author
            and self.name == other.name
        ):
            return self.package_version < other.package_version
        raise ValueError(
            "The public IDs {} and {} cannot be compared. Their author or name attributes are different.".format(
                self, other
            )
        )


class ExtendedPublicId(PublicId):
    """Extended public id for hash."""

    __slots__ = ("_author", "_name", "_package_version", "_package_hash")

    IPFS_HASH_REGEX = IPFS_HASH_REGEX
    PUBLIC_ID_REGEX = fr"^({PublicId.AUTHOR_REGEX})/({PublicId.PACKAGE_NAME_REGEX})(:{PublicId.VERSION_REGEX})?(:{IPFS_HASH_REGEX})?"

    def __init__(
        self,
        author: SimpleIdOrStr,
        name: SimpleIdOrStr,
        version: Optional[PackageVersionLike] = None,
        package_hash: Optional[IPFSHashOrStr] = None,
    ) -> None:
        """Initialize object."""
        super().__init__(author, name, version)
        self._package_hash = (
            IPFSHash(package_hash) if package_hash is not None else None
        )

    @property
    def hash(self,) -> str:
        """Returns the hash for the package."""
        if self._package_hash is None:
            raise ValueError("Package hash was not provided.")
        return str(self._package_hash)

    def to_any(self) -> "ExtendedPublicId":
        """Return the same public id, but with any version."""
        return ExtendedPublicId(
            self.author, self.name, self.ANY_VERSION, self._package_hash
        )

    def to_latest(self) -> "ExtendedPublicId":
        """Return the same public id, but with latest version."""
        return ExtendedPublicId(
            self.author, self.name, self.LATEST_VERSION, self._package_hash
        )

    @classmethod
    def from_str(cls, public_id_string: str) -> "ExtendedPublicId":
<<<<<<< HEAD
        """Initialize the public id from the string."""

=======
        """Initialize the public id from the string.

        :param public_id_string: the public id in string format.
        :return: the public id object.
        :raises ValueError: if the string in input is not well formatted.
        """
>>>>>>> 4e44eca4
        match = re.match(cls.PUBLIC_ID_REGEX, public_id_string)
        if match is None:
            raise ValueError(
                "Input '{}' is not well formatted.".format(public_id_string)
            )

        username = match.group(1)
        package_name = match.group(2)
        version = match.group(3)
        if version is not None:
            version = version.replace(":", "")
        package_hash = match.group(13)
        if package_hash is not None:
            package_hash = package_hash.replace(":", "")

        return ExtendedPublicId(username, package_name, version, package_hash)

    @classmethod
    def try_from_str(cls, public_id_string: str) -> Optional["ExtendedPublicId"]:
        """
        Safely try to get public id from string.

        :param public_id_string: the public id in string format.
        :return: the public id object or None
        """
        result: Optional[ExtendedPublicId] = None
        try:
            result = cls.from_str(public_id_string)
        except ValueError:
            pass
        return result

    @property
    def json(self) -> Dict:
        """Compute the JSON representation."""
        return {
            "author": self.author,
            "name": self.name,
            "version": self.version,
            "package_hash": self._package_hash,
        }

    @classmethod
    def from_json(cls, obj: Dict) -> "ExtendedPublicId":
        """Build from a JSON object."""
        return ExtendedPublicId(
            obj["author"],
            obj["name"],
            obj.get("version", None),
            obj.get("package_hash", None),
        )

    def to_public_id(self,) -> PublicId:
        """Returns a `PublicId` object with same parameters."""
        return PublicId(self.author, self.name, self.version)

    def __hash__(self) -> int:
        """Get the hash."""
        return hash((self.author, self.name, self.version, self._package_hash))

    def __str__(self) -> str:
        """Get the string representation."""
        if self._package_hash is None:
            return super().__str__()

        return "{author}/{name}:{version}:{package_hash}".format(
            author=self.author,
            name=self.name,
            version=self.version,
            package_hash=self.hash,
        )


class PackageId:
    """A package identifier."""

    PACKAGE_TYPE_REGEX = r"({}|{}|{}|{}|{})".format(
        PackageType.AGENT,
        PackageType.PROTOCOL,
        PackageType.SKILL,
        PackageType.CONNECTION,
        PackageType.CONTRACT,
    )
    PACKAGE_ID_URI_REGEX = r"{}/{}".format(
        PACKAGE_TYPE_REGEX, ExtendedPublicId.PUBLIC_ID_URI_REGEX[1:-1]
    )

    __slots__ = ("_package_type", "_public_id")

    def __init__(
        self, package_type: Union[PackageType, str], public_id: ExtendedPublicId
    ) -> None:
        """
        Initialize the package id.

        :param package_type: the package type.
        :param public_id: the public id.
        """
        self._package_type = PackageType(package_type)
        self._public_id = public_id

    @property
    def package_type(self) -> PackageType:
        """Get the package type."""
        return self._package_type

    @property
    def public_id(self) -> ExtendedPublicId:
        """Get the public id."""
        return self._public_id

    @property
    def author(self) -> str:
        """Get the author of the package."""
        return self.public_id.author

    @property
    def name(self) -> str:
        """Get the name of the package."""
        return self.public_id.name

    @property
    def version(self) -> str:
        """Get the version of the package."""
        return self.public_id.version

    @property
    def package_hash(self) -> str:
        """Get the version of the package."""
        return self.public_id.hash

    @property
    def package_prefix(self) -> Tuple[PackageType, str, str]:
        """Get the package identifier without the version."""
        return self.package_type, self.author, self.name

    @classmethod
    def from_uri_path(cls, package_id_uri_path: str) -> "PackageId":
        """
        Initialize the package id from the string.

        >>> str(PackageId.from_uri_path("skill/author/package_name/0.1.0"))
        '(skill, author/package_name:0.1.0)'

        A bad formatted input raises value error:
        >>> PackageId.from_uri_path("very/bad/formatted:input")
        Traceback (most recent call last):
        ...
        ValueError: Input 'very/bad/formatted:input' is not well formatted.

        :param package_id_uri_path: the package id in uri path string format.
        :return: the package id object.
        :raises ValueError: if the string in input is not well formatted.
        """
        if not re.match(cls.PACKAGE_ID_URI_REGEX, package_id_uri_path):
            raise ValueError(
                "Input '{}' is not well formatted.".format(package_id_uri_path)
            )
        package_type_str, username, package_name, version = re.findall(
            cls.PACKAGE_ID_URI_REGEX, package_id_uri_path
        )[0][:4]
        package_type = PackageType(package_type_str)
        public_id = PublicId(username, package_name, version)
        return PackageId(package_type, public_id)

    @property
    def to_uri_path(self) -> str:
        """
        Turn the package id into a uri path string.

        :return: uri path string
        """
        return f"{str(self.package_type)}/{self.author}/{self.name}/{self.version}"

    def __hash__(self) -> int:
        """Get the hash."""
        return hash((self.package_type, self.public_id))

    def __str__(self) -> str:
        """Get the string representation."""
        return "({package_type}, {public_id})".format(
            package_type=self.package_type.value, public_id=self.public_id,
        )

    def __repr__(self) -> str:
        """Get the object representation in string."""
        return f"PackageId{self.__str__()}"

    def __eq__(self, other: Any) -> bool:
        """Compare with another object."""
        return (
            isinstance(other, PackageId)
            and self.package_type == other.package_type
            and self.public_id == other.public_id
        )

    def __lt__(self, other: Any) -> bool:
        """Compare two public ids."""
        return str(self) < str(other)


class ComponentId(PackageId):
    """
    Class to represent a component identifier.

    A component id is a package id, but excludes the case when the package is an agent.
    >>> pacakge_id = PackageId(PackageType.PROTOCOL, PublicId("author", "name", "0.1.0"))
    >>> component_id = ComponentId(ComponentType.PROTOCOL, PublicId("author", "name", "0.1.0"))
    >>> pacakge_id == component_id
    True

    >>> component_id2 = ComponentId(ComponentType.PROTOCOL, PublicId("author", "name", "0.1.1"))
    >>> pacakge_id == component_id2
    False
    """

    def __init__(
        self, component_type: Union[ComponentType, str], public_id: ExtendedPublicId
    ) -> None:
        """
        Initialize the component id.

        :param component_type: the component type.
        :param public_id: the public id.
        """
        component_type = ComponentType(component_type)
        super().__init__(component_type.to_package_type(), public_id)

    @property
    def component_type(self) -> ComponentType:
        """Get the component type."""
        return ComponentType(self.package_type.value)

    @property
    def component_prefix(self) -> PackageIdPrefix:
        """Get the component identifier without the version."""
        package_prefix = super().package_prefix
        package_type, author, name = package_prefix
        return ComponentType(package_type.value), author, name

    def same_prefix(self, other: "ComponentId") -> bool:
        """Check if the other component id has the same type, author and name of this."""
        return (
            self.component_type == other.component_type
            and self.public_id.same_prefix(other.public_id)
        )

    @property
    def prefix_import_path(self) -> str:
        """Get the prefix import path for this component."""
        return "packages.{}.{}.{}".format(
            self.public_id.author, self.component_type.to_plural(), self.public_id.name
        )

    @property
    def json(self) -> Dict:
        """Get the JSON representation."""
        return dict(**self.public_id.json, type=str(self.component_type))

    @classmethod
    def from_json(cls, json_data: Dict) -> "ComponentId":
        """Create  component id from json data."""
        return cls(
            component_type=json_data["type"],
            public_id=ExtendedPublicId.from_json(json_data),
        )


class PyPIPackageName(RegexConstrainedString):
    """A PyPI Package name."""

    REGEX = re.compile(r"^([A-Za-z0-9]|[A-Za-z0-9][A-Za-z0-9._-]*[A-Za-z0-9])$")


class GitRef(RegexConstrainedString):
    """
    A Git reference.

    It can be a branch name, a commit hash or a tag.
    """

    REGEX = re.compile(r"^[A-Za-z0-9/.\-_]+$")


class Dependency:
    """
    This class represents a PyPI dependency.

    It contains the following information:
    - version: a version specifier(s) (e.g. '==0.1.0').
    - index: the PyPI index where to download the package from (default: https://pypi.org)
    - git: the URL to the Git repository (e.g. https://github.com/fetchai/agents-aea.git)
    - ref: either the branch name, the tag, the commit number or a Git reference (default: 'master'.)

    If the 'git' field is set, the 'version' field will be ignored.
    These fields will be forwarded to the 'pip' command.
    """

    __slots__ = ("_name", "_version", "_index", "_git", "_ref")

    def __init__(
        self,
        name: Union[PyPIPackageName, str],
        version: Union[str, SpecifierSet] = "",
        index: Optional[str] = None,
        git: Optional[str] = None,
        ref: Optional[Union[GitRef, str]] = None,
    ) -> None:
        """
        Initialize a PyPI dependency.

        :param name: the package name.
        :param version: the specifier set object
        :param index: the URL to the PyPI server.
        :param git: the URL to a git repository.
        :param ref: the Git reference (branch/commit/tag).
        """
        self._name: PyPIPackageName = PyPIPackageName(name)
        self._version: SpecifierSet = self._parse_version(version)
        self._index: Optional[str] = index
        self._git: Optional[str] = git
        self._ref: Optional[GitRef] = GitRef(ref) if ref is not None else None

    @property
    def name(self) -> str:
        """Get the name."""
        return str(self._name)

    @property
    def version(self) -> str:
        """Get the version."""
        return str(self._version)

    @property
    def index(self) -> Optional[str]:
        """Get the index."""
        return str(self._index) if self._index else None

    @property
    def git(self) -> Optional[str]:
        """Get the git."""
        return str(self._git) if self._git else None

    @property
    def ref(self) -> Optional[str]:
        """Get the ref."""
        return str(self._ref) if self._ref else None

    @staticmethod
    def _parse_version(version: Union[str, SpecifierSet]) -> SpecifierSet:
        """
        Parse a version specifier set.

        :param version: the version, a string or a SpecifierSet instance.
        :return: the SpecifierSet instance.
        """
        return version if isinstance(version, SpecifierSet) else SpecifierSet(version)

    @classmethod
    def from_json(cls, obj: Dict[str, Dict[str, str]]) -> "Dependency":
        """Parse a dependency object from a dictionary."""
        if len(obj) != 1:
            raise ValueError(f"Only one key allowed, found {set(obj.keys())}")
        name, attributes = list(obj.items())[0]
        allowed_keys = {"version", "index", "git", "ref"}
        not_allowed_keys = set(attributes.keys()).difference(allowed_keys)
        if len(not_allowed_keys) > 0:
            raise ValueError(f"Not allowed keys: {not_allowed_keys}")

        version = attributes.get("version", "")
        index = attributes.get("index", None)
        git = attributes.get("git", None)
        ref = attributes.get("ref", None)

        return Dependency(name=name, version=version, index=index, git=git, ref=ref)

    def to_json(self) -> Dict[str, Dict[str, str]]:
        """Transform the object to JSON."""
        result = {}
        if self.version != "":
            result["version"] = self.version
        if self.index is not None:
            result["index"] = self.index
        if self.git is not None:
            result["git"] = cast(str, self.git)
        if self.ref is not None:
            result["ref"] = cast(str, self.ref)
        return {self.name: result}

    def get_pip_install_args(self) -> List[str]:
        """Get 'pip install' arguments."""
        name = self.name
        index = self.index
        git_url = self.git
        revision = self.ref if self.ref is not None else DEFAULT_GIT_REF
        version_constraint = str(self.version)
        command: List[str] = []
        if index is not None:
            command += ["-i", index]
        if git_url is not None:
            command += ["git+" + git_url + "@" + revision + "#egg=" + name]
        else:
            command += [name + version_constraint]
        return command

    def __str__(self) -> str:
        """Get the string representation."""
        return f"{self.__class__.__name__}(name='{self.name}', version='{self.version}', index='{self.index}', git='{self.git}', ref='{self.ref}')"

    def __eq__(self, other: Any) -> bool:
        """Compare with another object."""
        return (
            isinstance(other, Dependency)
            and self._name == other._name
            and self._version == other._version
            and self._index == other._index
            and self._git == other._git
            and self._ref == other._ref
        )


Dependencies = Dict[str, Dependency]
"""
A dictionary from package name to dependency data structure (see above).
The package name must satisfy  <a href="https://www.python.org/dev/peps/pep-0426/#name">the constraints on Python packages names</a>.

The main advantage of having a dictionary is that we implicitly filter out dependency duplicates.
We cannot have two items with the same package name since the keys of a YAML object form a set.
"""


class CRUDCollection(Generic[T]):
    """Interface of a CRUD collection."""

    __slots__ = ("_items_by_id",)

    def __init__(self) -> None:
        """Instantiate a CRUD collection."""
        self._items_by_id = {}  # type: Dict[str, T]

    def create(self, item_id: str, item: T) -> None:
        """
        Add an item.

        :param item_id: the item id.
        :param item: the item to be added.
        :raises ValueError: if the item with the same id is already in the collection.
        """
        if item_id in self._items_by_id:
            raise ValueError("Item with name {} already present!".format(item_id))
        self._items_by_id[item_id] = item

    def read(self, item_id: str) -> Optional[T]:
        """
        Get an item by its name.

        :param item_id: the item id.
        :return: the associated item, or None if the item id is not present.
        """
        return self._items_by_id.get(item_id, None)

    def update(self, item_id: str, item: T) -> None:
        """
        Update an existing item.

        :param item_id: the item id.
        :param item: the item to be added.
        """
        self._items_by_id[item_id] = item

    def delete(self, item_id: str) -> None:
        """Delete an item."""
        if item_id in self._items_by_id.keys():
            del self._items_by_id[item_id]

    def read_all(self) -> List[Tuple[str, T]]:
        """Read all the items."""
        return [  # pylint: disable=unnecessary-comprehension
            (k, v) for k, v in self._items_by_id.items()
        ]

    def keys(self) -> Set[str]:
        """Get the set of keys."""
        return set(self._items_by_id.keys())<|MERGE_RESOLUTION|>--- conflicted
+++ resolved
@@ -497,17 +497,12 @@
 
     @classmethod
     def from_str(cls, public_id_string: str) -> "ExtendedPublicId":
-<<<<<<< HEAD
-        """Initialize the public id from the string."""
-
-=======
         """Initialize the public id from the string.
 
         :param public_id_string: the public id in string format.
         :return: the public id object.
         :raises ValueError: if the string in input is not well formatted.
         """
->>>>>>> 4e44eca4
         match = re.match(cls.PUBLIC_ID_REGEX, public_id_string)
         if match is None:
             raise ValueError(
