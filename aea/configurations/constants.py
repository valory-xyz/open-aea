--- conflicted
+++ resolved
@@ -22,14 +22,9 @@
 from typing import Dict, List
 
 
-<<<<<<< HEAD
 _FETCHAI_IDENTIFIER = "fetchai"
 _ETHEREUM_IDENTIFIER = "ethereum"
 _COSMOS_IDENTIFIER = "cosmos"
-DEFAULT_CONNECTION = "fetchai/stub:latest"
-=======
-FETCHAI = "fetchai"
->>>>>>> 34da7ac6
 DEFAULT_PROTOCOL = "fetchai/default:latest"
 SIGNING_PROTOCOL = "fetchai/signing:latest"
 STATE_UPDATE_PROTOCOL = "fetchai/state_update:latest"
@@ -94,7 +89,6 @@
     DEFAULT_AEA_CONFIG_FILE: AGENT,
 }  # type: Dict[str, str]
 
-<<<<<<< HEAD
 CRYPTO_PLUGIN_GROUP = "aea.cryptos"
 LEDGER_APIS_PLUGIN_GROUP = "aea.ledger_apis"
 FAUCET_APIS_PLUGIN_GROUP = "aea.faucet_apis"
@@ -103,7 +97,5 @@
     LEDGER_APIS_PLUGIN_GROUP,
     FAUCET_APIS_PLUGIN_GROUP,
 }
-=======
 AEA_MANAGER_DATA_DIRNAME = "data"
-LAUNCH_SUCCEED_MESSAGE = "Start processing messages..."
->>>>>>> 34da7ac6
+LAUNCH_SUCCEED_MESSAGE = "Start processing messages..."