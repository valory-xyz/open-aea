# -*- coding: utf-8 -*-
# ------------------------------------------------------------------------------
#
#   Copyright 2021-2022 Valory AG
#   Copyright 2018-2019 Fetch.AI Limited
#
#   Licensed under the Apache License, Version 2.0 (the "License");
#   you may not use this file except in compliance with the License.
#   You may obtain a copy of the License at
#
#       http://www.apache.org/licenses/LICENSE-2.0
#
#   Unless required by applicable law or agreed to in writing, software
#   distributed under the License is distributed on an "AS IS" BASIS,
#   WITHOUT WARRANTIES OR CONDITIONS OF ANY KIND, either express or implied.
#   See the License for the specific language governing permissions and
#   limitations under the License.
#
# ------------------------------------------------------------------------------

"""This module contains testing utilities."""
import logging
import re
import shutil
import subprocess  # nosec
import time
from abc import ABC, abstractmethod
from typing import Any, Generator, cast

import pytest


try:
    import docker
    from docker import DockerClient
    from docker.models.containers import Container
except ImportError:  # pragma: no cover
    # to avoid having to make docker a framework dependency
    docker = DockerClient = Container = Any


logger = logging.getLogger(__name__)


class DockerImage(ABC):
    """A class to wrap interaction with a Docker image."""

    MINIMUM_DOCKER_VERSION = (19, 0, 0)

    def __init__(self, client: DockerClient):
        """Initialize."""
        self._client = client

    def check_skip(self) -> None:
        """
        Check whether the test should be skipped.

        By default, nothing happens.
        """
        self._check_docker_binary_available()

    def _check_docker_binary_available(self) -> None:
        """Check the 'Docker' CLI tool is in the OS PATH."""
        result = shutil.which("docker")
        if result is None:
            pytest.skip("Docker not in the OS Path; skipping the test")
            return  # pragma: no cover

        proc_result = subprocess.run(  # pylint: disable=subprocess-run-check # nosec
            ["docker", "--version"], stdout=subprocess.PIPE, stderr=subprocess.PIPE
        )
        if proc_result.returncode != 0:
            pytest.skip(
                f"'docker --version' failed with exit code {proc_result.returncode}"
            )
<<<<<<< HEAD
            return
=======
            return  # pragma: no cover
>>>>>>> 155ea558

        match = re.search(
            r"Docker version ([0-9]+)\.([0-9]+)\.([0-9]+)",
            proc_result.stdout.decode("utf-8"),
        )
        if match is None:
            pytest.skip("cannot read version from the output of 'docker --version'")
<<<<<<< HEAD
            return
=======
            return  # pragma: no cover
>>>>>>> 155ea558

        match = cast(re.Match, match)
        version = (int(match.group(1)), int(match.group(2)), int(match.group(3)))
        if version < self.MINIMUM_DOCKER_VERSION:
            pytest.skip(
                f"expected Docker version to be at least {'.'.join([str(item) for item in self.MINIMUM_DOCKER_VERSION])}, found {'.'.join([str(item) for item in version])}"
            )
            return  # pragma: no cover

    @property
    @abstractmethod
    def tag(self) -> str:
        """Return the tag of the image."""

    def stop_if_already_running(self) -> None:
        """Stop the running images with the same tag, if any."""

        client = docker.from_env()
        for container in client.containers.list():
            if self.tag in container.image.tags:
                logger.info(f"Stopping image {self.tag}...")
                container.stop()

    @abstractmethod
    def create(self) -> Container:
        """Instantiate the image in a container."""

    @abstractmethod
    def wait(self, max_attempts: int = 15, sleep_rate: float = 1.0) -> bool:
        """
        Wait until the image is running.

        :param max_attempts: max number of attempts.
        :param sleep_rate: the amount of time to sleep between different requests.
        :return: True if the wait was successful, False otherwise.
        """


def launch_image(
    image: DockerImage, timeout: float = 2.0, max_attempts: int = 10
) -> Generator:
    """Launch image."""

    image.check_skip()
    image.stop_if_already_running()
    container = image.create()
    container.start()
    logger.info(f"Setting up image {image.tag}...")
    success = image.wait(max_attempts, timeout)
    if not success:  # pragma: no cover
        container.stop()
        container.remove()
        pytest.fail(f"{image.tag} doesn't work. Exiting...")

    try:
        logger.info("Done!")
        time.sleep(timeout)
        yield
    finally:
        logger.info(f"Stopping the image {image.tag}...")
        container.stop()
        container.remove()<|MERGE_RESOLUTION|>--- conflicted
+++ resolved
@@ -73,11 +73,7 @@
             pytest.skip(
                 f"'docker --version' failed with exit code {proc_result.returncode}"
             )
-<<<<<<< HEAD
-            return
-=======
             return  # pragma: no cover
->>>>>>> 155ea558
 
         match = re.search(
             r"Docker version ([0-9]+)\.([0-9]+)\.([0-9]+)",
@@ -85,11 +81,7 @@
         )
         if match is None:
             pytest.skip("cannot read version from the output of 'docker --version'")
-<<<<<<< HEAD
-            return
-=======
             return  # pragma: no cover
->>>>>>> 155ea558
 
         match = cast(re.Match, match)
         version = (int(match.group(1)), int(match.group(2)), int(match.group(3)))
@@ -126,6 +118,7 @@
         :param sleep_rate: the amount of time to sleep between different requests.
         :return: True if the wait was successful, False otherwise.
         """
+        return True  # pragma: no cover
 
 
 def launch_image(
