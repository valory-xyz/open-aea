# -*- coding: utf-8 -*-
# ------------------------------------------------------------------------------
#
#   Copyright 2022 Valory AG
#   Copyright 2018-2021 Fetch.AI Limited
#
#   Licensed under the Apache License, Version 2.0 (the "License");
#   you may not use this file except in compliance with the License.
#   You may obtain a copy of the License at
#
#       http://www.apache.org/licenses/LICENSE-2.0
#
#   Unless required by applicable law or agreed to in writing, software
#   distributed under the License is distributed on an "AS IS" BASIS,
#   WITHOUT WARRANTIES OR CONDITIONS OF ANY KIND, either express or implied.
#   See the License for the specific language governing permissions and
#   limitations under the License.
#
# ------------------------------------------------------------------------------
"""This module contains test case classes based on pytest for AEA skill testing."""
import asyncio
import os
from pathlib import Path
from queue import Queue
from types import SimpleNamespace
from typing import Any, Dict, Optional, Tuple, Type, cast

from aea.configurations.loader import ConfigLoaders, PackageType, SkillConfig
from aea.context.base import AgentContext
from aea.crypto.ledger_apis import DEFAULT_CURRENCY_DENOMINATIONS
from aea.exceptions import AEAEnforceError
from aea.helpers.io import open_file
from aea.identity.base import Identity
from aea.mail.base import Address
from aea.multiplexer import AsyncMultiplexer, Multiplexer, OutBox
from aea.protocols.base import Message
from aea.protocols.dialogue.base import Dialogue, DialogueMessage, Dialogues
from aea.skills.base import Skill
from aea.skills.tasks import TaskManager


COUNTERPARTY_AGENT_ADDRESS = "counterparty"
COUNTERPARTY_SKILL_ADDRESS = "some_author/some_skill:0.1.0"


class BaseSkillTestCase:
    """A class to test a skill."""

    path_to_skill: Path = Path(".")
    is_agent_to_agent_messages: bool = True
    _skill: Skill
    _multiplexer: AsyncMultiplexer
    _outbox: OutBox

    @property
    def skill(self) -> Skill:
        """Get the skill."""
        try:
            value = self._skill
        except AttributeError:
            raise ValueError("Ensure skill is set during setup_class.")
        return value

    def get_quantity_in_outbox(self) -> int:
        """Get the quantity of envelopes in the outbox."""
        return self._multiplexer.out_queue.qsize()

    def get_message_from_outbox(self) -> Optional[Message]:
        """Get message from outbox."""
        if self._outbox.empty():
            return None
        envelope = self._multiplexer.out_queue.get_nowait()
        return envelope.message

    def drop_messages_from_outbox(self, number: int = 1) -> None:
        """Dismiss the first 'number' number of message from outbox."""
        while (not self._outbox.empty()) and number != 0:
            self._multiplexer.out_queue.get_nowait()
            number -= 1

    def get_quantity_in_decision_maker_inbox(self) -> int:
        """Get the quantity of messages in the decision maker inbox."""
        return self._skill.skill_context.decision_maker_message_queue.qsize()

    def get_message_from_decision_maker_inbox(self) -> Optional[Message]:
        """Get message from decision maker inbox."""
        if self._skill.skill_context.decision_maker_message_queue.empty():
            return None
        return self._skill.skill_context.decision_maker_message_queue.get_nowait()

    def drop_messages_from_decision_maker_inbox(self, number: int = 1) -> None:
        """Dismiss the first 'number' number of message from decision maker inbox."""
        while (
            not self._skill.skill_context.decision_maker_message_queue.empty()
        ) and number != 0:
            self._skill.skill_context.decision_maker_message_queue.get_nowait()
            number -= 1

    def assert_quantity_in_outbox(self, expected_quantity: int) -> None:
        """Assert the quantity of messages in the outbox."""
        quantity = self.get_quantity_in_outbox()
        assert (  # nosec
            quantity == expected_quantity
        ), f"Invalid number of messages in outbox. Expected {expected_quantity}. Found {quantity}."

    def assert_quantity_in_decision_making_queue(self, expected_quantity: int) -> None:
        """Assert the quantity of messages in the decision maker queue."""
        quantity = self.get_quantity_in_decision_maker_inbox()
        assert (  # nosec
            quantity == expected_quantity
        ), f"Invalid number of messages in decision maker queue. Expected {expected_quantity}. Found {quantity}."

    @staticmethod
    def message_has_attributes(
        actual_message: Message,
        message_type: Type[Message],
        **kwargs: Any,
    ) -> Tuple[bool, str]:
        """
        Evaluates whether a message's attributes match the expected attributes provided.

        :param actual_message: the actual message
        :param message_type: the expected message type
        :param kwargs: other expected message attributes

        :return: boolean result of the evaluation and accompanied message
        """
        if (
            type(actual_message)  # pylint: disable=unidiomatic-typecheck
            != message_type
        ):
            return (
                False,
                "The message types do not match. Actual type: {}. Expected type: {}".format(
                    type(actual_message), message_type
                ),
            )

        for attribute_name, expected_value in kwargs.items():
            actual_value = getattr(actual_message, attribute_name)
            if actual_value != expected_value:
                return (
                    False,
                    f"The '{attribute_name}' fields do not match. Actual '{attribute_name}': {actual_value}. Expected '{attribute_name}': {expected_value}",
                )

        return True, "The message has the provided expected attributes."

    def build_incoming_message(
        self,
        message_type: Type[Message],
        performative: Message.Performative,
        dialogue_reference: Optional[Tuple[str, str]] = None,
        message_id: Optional[int] = None,
        target: Optional[int] = None,
        to: Optional[Address] = None,
        sender: Optional[Address] = None,
        is_agent_to_agent_messages: Optional[bool] = None,
        **kwargs: Any,
    ) -> Message:
        """
        Quickly create an incoming message with the provided attributes.

        For any attribute not provided, the corresponding default value in message is used.

        :param message_type: the type of the message
        :param dialogue_reference: the dialogue_reference
        :param message_id: the message_id
        :param target: the target
        :param performative: the performative
        :param to: the 'to' address
        :param sender: the 'sender' address
        :param is_agent_to_agent_messages: whether the dialogue is between agents or components
        :param kwargs: other attributes

        :return: the created incoming message
        """
        if is_agent_to_agent_messages is None:
            is_agent_to_agent_messages = self.is_agent_to_agent_messages
        if sender is None:
            sender = (
                COUNTERPARTY_AGENT_ADDRESS
                if is_agent_to_agent_messages
                else COUNTERPARTY_SKILL_ADDRESS
            )
        message_attributes = dict()  # type: Dict[str, Any]

        default_dialogue_reference = Dialogues.new_self_initiated_dialogue_reference()
        dialogue_reference = (
            default_dialogue_reference
            if dialogue_reference is None
            else dialogue_reference
        )
        message_attributes["dialogue_reference"] = dialogue_reference
        if message_id is not None:
            message_attributes["message_id"] = message_id
        if target is not None:
            message_attributes["target"] = target
        message_attributes["performative"] = performative
        message_attributes.update(kwargs)

        incoming_message = message_type(**message_attributes)
        incoming_message.sender = sender
        default_to = (
            self.skill.skill_context.agent_address
            if is_agent_to_agent_messages
            else str(self.skill.public_id)
        )
        incoming_message.to = default_to if to is None else to
        return incoming_message

    def build_incoming_message_for_skill_dialogue(
        self,
        dialogue: Dialogue,
        performative: Message.Performative,
        message_type: Optional[Type[Message]] = None,
        dialogue_reference: Optional[Tuple[str, str]] = None,
        message_id: Optional[int] = None,
        target: Optional[int] = None,
        to: Optional[Address] = None,
        sender: Optional[Address] = None,
        **kwargs: Any,
    ) -> Message:
        """
        Quickly create an incoming message with the provided attributes for a dialogue.

        For any attribute not provided, a value based on the dialogue is used.
        These values are shown in parentheses in the list of parameters below.

        NOTE: This method must be used with care. The dialogue provided is part of the skill
        which is being tested. Because for any unspecified attribute, a "correct" value is used,
        the test will be, by design, insured to pass on these values.

        :param dialogue: the dialogue to which the incoming message is intended
        :param performative: the performative of the message
        :param message_type: (the message_class of the provided dialogue) the type of the message
        :param dialogue_reference: (the dialogue_reference of the provided dialogue) the dialogue reference of the message
        :param message_id: (the id of the last message in the provided dialogue + 1) the id of the message
        :param target: (the id of the last message in the provided dialogue) the target of the message
        :param to: (the agent address associated with this skill) the receiver of the message
        :param sender: (the counterparty in the provided dialogue) the sender of the message
        :param kwargs: other attributes

        :return: the created incoming message
        """
        if dialogue is None:
            raise AEAEnforceError("dialogue cannot be None.")

        if dialogue.last_message is None:
            raise AEAEnforceError("dialogue cannot be empty.")

        message_type = (
            message_type if message_type is not None else dialogue.message_class
        )
        dialogue_reference = (
            dialogue_reference
            if dialogue_reference is not None
            else dialogue.dialogue_label.dialogue_reference
        )
        message_id = (
            message_id
            if message_id is not None
            else dialogue.get_incoming_next_message_id()
        )
        target = target if target is not None else dialogue.last_message.message_id
        to = to if to is not None else dialogue.self_address
        sender = (
            sender
            if sender is not None
            else dialogue.dialogue_label.dialogue_opponent_addr
        )

        incoming_message = self.build_incoming_message(
            message_type=message_type,
            performative=performative,
            dialogue_reference=dialogue_reference,
            message_id=message_id,
            target=target,
            to=to,
            sender=sender,
            **kwargs,
        )
        return incoming_message

    @staticmethod
    def _provide_unspecified_fields(
        message: DialogueMessage, last_is_incoming: Optional[bool]
    ) -> Tuple[bool, Optional[int]]:
        """
        Specifies values (an interpretation) for the unspecified fields of a DialogueMessage.

        For an unspecified is_incoming, the opposite of the last_is_incoming value is used.
        For an unspecified target, the message_id of the previous message (message_id - 1) is used.

        :param message: the DialogueMessage
        :param last_is_incoming: the is_incoming value of the previous DialogueMessage

        :return: the is_incoming and target values
        """
        default_is_incoming = not last_is_incoming
        is_incoming = default_is_incoming if message[2] is None else message[2]

        default_target = None
        target = default_target if message[3] is None else message[3]
        return is_incoming, target

    @staticmethod
    def _non_initial_incoming_message_dialogue_reference(
        dialogue: Dialogue,
    ) -> Tuple[str, str]:
        """
        Specifies the dialogue reference of a non-initial incoming message for a dialogue.

        It uses a complete version of the reference in the dialogue if it is incomplete,
        otherwise it uses the reference in the dialogue.

        :param dialogue: the dialogue to which the incoming message is intended
        :return: its dialogue reference
        """
        dialogue_reference = (
            dialogue.dialogue_label.dialogue_reference[0],
            Dialogues._generate_dialogue_nonce()  # pylint: disable=protected-access
            if dialogue.dialogue_label.dialogue_reference[1]
            == Dialogue.UNASSIGNED_DIALOGUE_REFERENCE
            else dialogue.dialogue_label.dialogue_reference[1],
        )
        return dialogue_reference

    def _extract_message_fields(
        self,
        message: DialogueMessage,
        index: int,
        last_is_incoming: bool,
    ) -> Tuple[Message.Performative, Dict, int, bool, Optional[int]]:
        """
        Extracts message attributes from a dialogue message.

        :param message: the dialogue message
        :param index: the index of this dialogue message in the sequence of messages
        :param last_is_incoming: the is_incoming of the last message in the sequence

        :return: the performative, contents, message_id, is_incoming, target of the message
        """
        performative = message[0]
        contents = message[1]
        message_id = index + 1
        is_incoming, target = self._provide_unspecified_fields(
            message, last_is_incoming=last_is_incoming
        )
        return performative, contents, message_id, is_incoming, target

    def prepare_skill_dialogue(
        self,
        dialogues: Dialogues,
        messages: Tuple[DialogueMessage, ...],
        counterparty: Optional[Address] = None,
        is_agent_to_agent_messages: Optional[bool] = None,
    ) -> Dialogue:
        """
        Quickly create a dialogue.

        The 'messages' argument is a tuple of DialogueMessages.
        For every DialogueMessage (performative, contents, is_incoming, target):
            - if 'is_incoming' is not provided: for the first message it is assumed False (outgoing),
            for any other message, it is the opposite of the one preceding it.
            - if 'target' is not provided: for the first message it is assumed 0,
            for any other message, it is the index of the message before it in the tuple of messages + 1.

        :param dialogues: a dialogues class
        :param counterparty: the message_id
        :param messages: the dialogue_reference
        :param is_agent_to_agent_messages: whether the dialogue is between agents or components

        :return: the created incoming message
        """
        if is_agent_to_agent_messages is None:
            is_agent_to_agent_messages = self.is_agent_to_agent_messages
        if counterparty is None:
            counterparty = (  # pragma: nocover
                COUNTERPARTY_AGENT_ADDRESS
                if is_agent_to_agent_messages
                else COUNTERPARTY_SKILL_ADDRESS
            )
        if len(messages) == 0:
            raise AEAEnforceError("the list of messages must be positive.")

        (
            performative,
            contents,
            message_id,
            is_incoming,
            target,
        ) = self._extract_message_fields(messages[0], index=0, last_is_incoming=True)

        if is_incoming:  # first message from the opponent
            dialogue_reference = dialogues.new_self_initiated_dialogue_reference()
            message = self.build_incoming_message(
                message_type=dialogues.message_class,
                dialogue_reference=dialogue_reference,
                message_id=Dialogue.STARTING_MESSAGE_ID,
                target=target or Dialogue.STARTING_TARGET,
                performative=performative,
                to=dialogues.self_address,
                sender=counterparty,
                is_agent_to_agent_messages=is_agent_to_agent_messages,
                **contents,
            )
            dialogue = cast(Dialogue, dialogues.update(message))
            if dialogue is None:
                raise AEAEnforceError(
                    "Cannot update the dialogue with message number {}".format(
                        message_id
                    )
                )
        else:  # first message from self
            _, dialogue = dialogues.create(
                counterparty=counterparty, performative=performative, **contents
            )

        for idx, dialogue_message in enumerate(messages[1:]):
            (
                performative,
                contents,
                message_id,
                is_incoming,
                target,
            ) = self._extract_message_fields(dialogue_message, idx + 1, is_incoming)
            if target is None:
                target = cast(Message, dialogue.last_message).message_id

            if is_incoming:  # messages from the opponent
                dialogue_reference = (
                    self._non_initial_incoming_message_dialogue_reference(dialogue)
                )
                message_id = dialogue.get_incoming_next_message_id()

                message = self.build_incoming_message(
                    message_type=dialogues.message_class,
                    dialogue_reference=dialogue_reference,
                    message_id=message_id,
                    target=target,
                    performative=performative,
                    to=dialogues.self_address,
                    sender=counterparty,
                    is_agent_to_agent_messages=is_agent_to_agent_messages,
                    **contents,
                )
                dialogue = cast(Dialogue, dialogues.update(message))
                if dialogue is None:
                    raise AEAEnforceError(
                        "Cannot update the dialogue with message number {}".format(
                            message_id
                        )
                    )
            else:  # messages from self
                dialogue.reply(performative=performative, target=target, **contents)

        return dialogue

<<<<<<< HEAD
    def setup(self, **kwargs: Any) -> None:
=======
    @classmethod
    def setup_class(cls, **kwargs: Any) -> None:
>>>>>>> 52ce6d49
        """Set up the skill test case."""
        identity = Identity(
            "test_agent_name", "test_agent_address", "test_agent_public_key"
        )

        self._multiplexer = AsyncMultiplexer()
        self._multiplexer._out_queue = (  # pylint: disable=protected-access
            asyncio.Queue()
        )
        self._outbox = OutBox(cast(Multiplexer, self._multiplexer))
        _shared_state = cast(Optional[Dict[str, Any]], kwargs.pop("shared_state", None))
        _skill_config_overrides = cast(
            Optional[Dict[str, Any]], kwargs.pop("config_overrides", None)
        )
        _dm_context_kwargs = cast(
            Dict[str, Any], kwargs.pop("dm_context_kwargs", dict())
        )

        agent_context = AgentContext(
            identity=identity,
            connection_status=self._multiplexer.connection_status,
            outbox=self._outbox,
            decision_maker_message_queue=Queue(),
            decision_maker_handler_context=SimpleNamespace(**_dm_context_kwargs),
            task_manager=TaskManager(),
            default_ledger_id=identity.default_address_key,
            currency_denominations=DEFAULT_CURRENCY_DENOMINATIONS,
            default_connection=None,
            default_routing={},
            search_service_address="dummy_author/dummy_search_skill:0.1.0",
            decision_maker_address="dummy_decision_maker_address",
            data_dir=os.getcwd(),
        )

        # Pre-populate the 'shared_state' prior to loading the skill
        if _shared_state is not None:
            for key, value in _shared_state.items():
                agent_context.shared_state[key] = value

        skill_configuration_file_path: Path = Path(self.path_to_skill, "skill.yaml")
        loader = ConfigLoaders.from_package_type(PackageType.SKILL)

        with open_file(skill_configuration_file_path) as fp:
            skill_config: SkillConfig = loader.load(fp)

        # Override skill's config prior to loading
        if _skill_config_overrides is not None:
            skill_config.update(_skill_config_overrides)

        skill_config.directory = self.path_to_skill

        self._skill = Skill.from_config(skill_config, agent_context)<|MERGE_RESOLUTION|>--- conflicted
+++ resolved
@@ -457,22 +457,18 @@
 
         return dialogue
 
-<<<<<<< HEAD
-    def setup(self, **kwargs: Any) -> None:
-=======
     @classmethod
     def setup_class(cls, **kwargs: Any) -> None:
->>>>>>> 52ce6d49
         """Set up the skill test case."""
         identity = Identity(
             "test_agent_name", "test_agent_address", "test_agent_public_key"
         )
 
-        self._multiplexer = AsyncMultiplexer()
-        self._multiplexer._out_queue = (  # pylint: disable=protected-access
+        cls._multiplexer = AsyncMultiplexer()
+        cls._multiplexer._out_queue = (  # pylint: disable=protected-access
             asyncio.Queue()
         )
-        self._outbox = OutBox(cast(Multiplexer, self._multiplexer))
+        cls._outbox = OutBox(cast(Multiplexer, cls._multiplexer))
         _shared_state = cast(Optional[Dict[str, Any]], kwargs.pop("shared_state", None))
         _skill_config_overrides = cast(
             Optional[Dict[str, Any]], kwargs.pop("config_overrides", None)
@@ -483,8 +479,8 @@
 
         agent_context = AgentContext(
             identity=identity,
-            connection_status=self._multiplexer.connection_status,
-            outbox=self._outbox,
+            connection_status=cls._multiplexer.connection_status,
+            outbox=cls._outbox,
             decision_maker_message_queue=Queue(),
             decision_maker_handler_context=SimpleNamespace(**_dm_context_kwargs),
             task_manager=TaskManager(),
@@ -502,7 +498,7 @@
             for key, value in _shared_state.items():
                 agent_context.shared_state[key] = value
 
-        skill_configuration_file_path: Path = Path(self.path_to_skill, "skill.yaml")
+        skill_configuration_file_path: Path = Path(cls.path_to_skill, "skill.yaml")
         loader = ConfigLoaders.from_package_type(PackageType.SKILL)
 
         with open_file(skill_configuration_file_path) as fp:
@@ -512,6 +508,6 @@
         if _skill_config_overrides is not None:
             skill_config.update(_skill_config_overrides)
 
-        skill_config.directory = self.path_to_skill
-
-        self._skill = Skill.from_config(skill_config, agent_context)+        skill_config.directory = cls.path_to_skill
+
+        cls._skill = Skill.from_config(skill_config, agent_context)