--- conflicted
+++ resolved
@@ -33,11 +33,6 @@
         "click",
         "pyyaml>=4.2b1",
         "jsonschema>=3.0.0",
-<<<<<<< HEAD
-        "python-dotenv",
-=======
-        *crypto_deps,
->>>>>>> 9a42adaa
     ]
 
     cli_gui = ["flask", "connexion[swagger-ui]>=2.4.0", "docker", *cli_deps]
