--- conflicted
+++ resolved
@@ -595,13 +595,8 @@
                     "At least one Entry Peer should be provided when node can not be publically reachable"
                 )
             if delegate_uri is not None:  # pragma: no cover
-<<<<<<< HEAD
-                logger.warning(
-                    "Ignoring Delegate Uri configurCouldn't connectation as node can not be publically reachable"
-=======
                 self.logger.warning(
                     "Ignoring Delegate Uri configuration as node can not be publically reachable"
->>>>>>> f0938366
                 )
         else:
             # node will be run as a full NodeDHT
