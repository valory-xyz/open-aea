--- conflicted
+++ resolved
@@ -1,11 +1,7 @@
 {
     "_meta": {
         "hash": {
-<<<<<<< HEAD
-            "sha256": "839ebf4293fbcbbe03172b8caca6c2909e540b76a6f8ec14f8452df5e0fe240c"
-=======
-            "sha256": "9f92697aa0f53c8bd76623ee89fb148be9ed2976304ae565243dbe083e1029dc"
->>>>>>> 0985e8b9
+            "sha256": "f7214cc6ded33880dcd520fa7b49e894ec96a1343283446077af41231373487c"
         },
         "pipfile-spec": 6,
         "requires": {
@@ -27,13 +23,11 @@
     "default": {
         "asn1crypto": {
             "hashes": [
-                "sha256:0b199f211ae690df3db4fd6c1c4ff976497fb1da689193e368eedbadc53d9292",
-                "sha256:bca90060bd995c3f62c4433168eab407e44bdbdb567b3f3a396a676c1a4c4a3f"
-            ],
-            "version": "==1.0.1"
-        },
-<<<<<<< HEAD
-=======
+                "sha256:5abe83e773026162e4869f4ac16edf7554f661e8cc0bb6d2be3bc6915456731b",
+                "sha256:8f3f9470d4ba7aa53afb00278dc26aac22dc3a0d4ed1335fd772f034e094401e"
+            ],
+            "version": "==1.1.0"
+        },
         "attrdict": {
             "hashes": [
                 "sha256:35c90698b55c683946091177177a9e9c0713a0860f0e049febd72649ccd77b70",
@@ -48,7 +42,6 @@
             ],
             "version": "==19.2.0"
         },
->>>>>>> 0985e8b9
         "base58": {
             "hashes": [
                 "sha256:1e42993c0628ed4f898c03b522b26af78fb05115732549b21a028bc4633d19ab",
@@ -137,15 +130,9 @@
             "version": "==4.0.2"
         },
         "connexion": {
-            "extras": [
-                "swagger-ui"
-            ],
-            "hashes": [
-                "sha256:0fce66b7bb76a5c42e580982d09b73d209d5ea324ae366193c6e0ce9199ce71d",
-                "sha256:52bee0bc60edffa2ee6e0a9efc3d1cb1ea6b93df0147534caade612ac34e8036"
-            ],
-            "index": "pypi",
-            "version": "==2.3.0"
+            "editable": true,
+            "git": "https://github.com/neverpanic/connexion.git",
+            "ref": "2f0d92b5765196f7229d1b7ef4db9d97d8476676"
         },
         "cryptography": {
             "hashes": [
@@ -184,15 +171,6 @@
             "index": "pypi",
             "version": "==4.1.0"
         },
-<<<<<<< HEAD
-        "flask": {
-            "hashes": [
-                "sha256:13f9f196f330c7c2c5d7a5cf91af894110ca0215ac051b5844701f2bfd934d52",
-                "sha256:45eb5a6fd193d6cf7e0cf5d8a5b31f83d5faae0293695626f539a823e93b13f6"
-            ],
-            "index": "pypi",
-            "version": "==1.1.1"
-=======
         "ecdsa": {
             "hashes": [
                 "sha256:163c80b064a763ea733870feb96f9dd9b92216cfcacd374837af18e4e8ec3d4d",
@@ -267,7 +245,14 @@
             ],
             "index": "pypi",
             "version": "==0.8.1"
->>>>>>> 0985e8b9
+        },
+        "flask": {
+            "hashes": [
+                "sha256:13f9f196f330c7c2c5d7a5cf91af894110ca0215ac051b5844701f2bfd934d52",
+                "sha256:45eb5a6fd193d6cf7e0cf5d8a5b31f83d5faae0293695626f539a823e93b13f6"
+            ],
+            "index": "pypi",
+            "version": "==1.1.1"
         },
         "graphviz": {
             "hashes": [
@@ -290,12 +275,25 @@
             ],
             "version": "==2.8"
         },
-<<<<<<< HEAD
+        "importlib-metadata": {
+            "hashes": [
+                "sha256:aa18d7378b00b40847790e7c27e11673d7fed219354109d0e7b9e5b25dc3ad26",
+                "sha256:d5f18a79777f3aa179c145737780282e27b508fc8fd688cb17c7a813e8bd39af"
+            ],
+            "version": "==0.23"
+        },
         "inflection": {
             "hashes": [
                 "sha256:18ea7fb7a7d152853386523def08736aa8c32636b047ade55f7578c4edeb16ca"
             ],
             "version": "==0.3.1"
+        },
+        "ipfshttpclient": {
+            "hashes": [
+                "sha256:0a199a1005fe44bff9da28b5af4785b0b09ca700baac9d1e26718fe23fe89bb7",
+                "sha256:bee95c500edf669bb8a984d5588fc133fda9ec67845c5688bcbbea030a03f10f"
+            ],
+            "version": "==0.4.12"
         },
         "itsdangerous": {
             "hashes": [
@@ -310,22 +308,20 @@
                 "sha256:9fe95f19286cfefaa917656583d020be14e7859c6b0252588391e47db34527de"
             ],
             "version": "==2.10.3"
-=======
-        "ipfshttpclient": {
-            "hashes": [
-                "sha256:0a199a1005fe44bff9da28b5af4785b0b09ca700baac9d1e26718fe23fe89bb7",
-                "sha256:bee95c500edf669bb8a984d5588fc133fda9ec67845c5688bcbbea030a03f10f"
-            ],
-            "version": "==0.4.12"
->>>>>>> 0985e8b9
         },
         "jsonschema": {
             "hashes": [
-                "sha256:000e68abd33c972a5248544925a0cae7d1125f9bf6c58280d37546b946769a08",
-                "sha256:6ff5f3180870836cae40f06fa10419f557208175f13ad7bc26caa77beb1f6e02"
-            ],
-            "index": "pypi",
-            "version": "==2.6.0"
+                "sha256:2fa0684276b6333ff3c0b1b27081f4b2305f0a36cf702a23db50edb141893c3f",
+                "sha256:94c0a13b4a0616458b42529091624e66700a17f847453e52279e35509a5b7631"
+            ],
+            "index": "pypi",
+            "version": "==3.1.1"
+        },
+        "lru-dict": {
+            "hashes": [
+                "sha256:365457660e3d05b76f1aba3e0f7fedbfcd6528e97c5115a351ddd0db488354cc"
+            ],
+            "version": "==1.1.6"
         },
         "markupsafe": {
             "hashes": [
@@ -360,11 +356,12 @@
             ],
             "version": "==1.1.1"
         },
-        "lru-dict": {
-            "hashes": [
-                "sha256:365457660e3d05b76f1aba3e0f7fedbfcd6528e97c5115a351ddd0db488354cc"
-            ],
-            "version": "==1.1.6"
+        "more-itertools": {
+            "hashes": [
+                "sha256:409cd48d4db7052af495b09dec721011634af3753ae1ef92d2b32f73a745f832",
+                "sha256:92b8c4b06dac4f0611c0729b2f2ede52b2e1bac1ab48f089c7ddc12e26bb60c4"
+            ],
+            "version": "==7.2.0"
         },
         "msgpack": {
             "hashes": [
@@ -414,7 +411,6 @@
             "index": "test-pypi",
             "version": "==0.6.10"
         },
-<<<<<<< HEAD
         "openapi-spec-validator": {
             "hashes": [
                 "sha256:0caacd9829e9e3051e830165367bf58d436d9487b29a09220fa7edb9f47ff81b",
@@ -422,13 +418,12 @@
                 "sha256:e489c7a273284bc78277ac22791482e8058d323b4a265015e9fcddf6a8045bcd"
             ],
             "version": "==0.2.8"
-=======
+        },
         "parsimonious": {
             "hashes": [
                 "sha256:3add338892d580e0cb3b1a39e4a1b427ff9f687858fdd61097053742391a9f6b"
             ],
             "version": "==0.8.1"
->>>>>>> 0985e8b9
         },
         "protobuf": {
             "hashes": [
@@ -460,9 +455,6 @@
             ],
             "version": "==2.19"
         },
-<<<<<<< HEAD
-        "python-dotenv": {
-=======
         "pycryptodome": {
             "hashes": [
                 "sha256:023c294367d7189ae224fb61bc8d49a2347704087c1c78dbd5ab114dd5b97761",
@@ -497,7 +489,12 @@
             "version": "==3.9.0"
         },
         "pyrsistent": {
->>>>>>> 0985e8b9
+            "hashes": [
+                "sha256:34b47fa169d6006b32e99d4b3c4031f155e6e68ebcc107d6454852e8e0ee6533"
+            ],
+            "version": "==0.15.4"
+        },
+        "python-dotenv": {
             "hashes": [
                 "sha256:debd928b49dbc2bf68040566f55cdb3252458036464806f4094487244e2a4093",
                 "sha256:f157d71d5fec9d4bd5f51c82746b6344dffa680ee85217c123f4a0c8117c4544"
@@ -545,21 +542,11 @@
             ],
             "version": "==1.12.0"
         },
-<<<<<<< HEAD
-        "swagger-ui-bundle": {
-            "hashes": [
-                "sha256:01ae8fdb1fa4e034933e0874afdda0d433dcb94476fccb231b66fd5f49dac96c",
-                "sha256:802f160dd6fe1d6b8fa92c6a40f593ef52f87ad0f507b1170ad2067f03de4c01",
-                "sha256:e88bd0d8334d685440a85210ff1e1083a0caabd4c36fa061843067ff4c2ac680"
-            ],
-            "version": "==0.0.5"
-=======
         "toolz": {
             "hashes": [
                 "sha256:08fdd5ef7c96480ad11c12d472de21acd32359996f69a5259299b540feba4560"
             ],
             "version": "==0.10.0"
->>>>>>> 0985e8b9
         },
         "urllib3": {
             "hashes": [
@@ -589,14 +576,6 @@
             ],
             "version": "==0.56.0"
         },
-<<<<<<< HEAD
-        "werkzeug": {
-            "hashes": [
-                "sha256:7280924747b5733b246fe23972186c6b348f9ae29724135a6dfc1e53cea433e7",
-                "sha256:e5f4a1f98b52b18a93da705a7458e55afb26f32bff83ff5d19189f92462d65c4"
-            ],
-            "version": "==0.16.0"
-=======
         "websockets": {
             "hashes": [
                 "sha256:04b42a1b57096ffa5627d6a78ea1ff7fad3bc2c0331ffc17bc32a4024da7fea0",
@@ -622,7 +601,20 @@
                 "sha256:fc30cdf2e949a2225b012a7911d1d031df3d23e99b7eda7dfc982dc4a860dae9"
             ],
             "version": "==7.0"
->>>>>>> 0985e8b9
+        },
+        "werkzeug": {
+            "hashes": [
+                "sha256:7280924747b5733b246fe23972186c6b348f9ae29724135a6dfc1e53cea433e7",
+                "sha256:e5f4a1f98b52b18a93da705a7458e55afb26f32bff83ff5d19189f92462d65c4"
+            ],
+            "version": "==0.16.0"
+        },
+        "zipp": {
+            "hashes": [
+                "sha256:3718b1cbcd963c7d4c5511a8240812904164b7f381b647143a89d3b98f9bcd8e",
+                "sha256:f06903e9f1f43b12d371004b4ac7b06ab39a44adc747266928ae6debfa7b3335"
+            ],
+            "version": "==0.6.0"
         }
     },
     "develop": {
@@ -734,7 +726,6 @@
                 "sha256:aa18d7378b00b40847790e7c27e11673d7fed219354109d0e7b9e5b25dc3ad26",
                 "sha256:d5f18a79777f3aa179c145737780282e27b508fc8fd688cb17c7a813e8bd39af"
             ],
-            "markers": "python_version < '3.8'",
             "version": "==0.23"
         },
         "jinja2": {
